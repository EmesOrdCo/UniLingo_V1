--- conflicted
+++ resolved
@@ -261,15 +261,9 @@
             subject: userSubject,
             topic: topic.name 
           });
-<<<<<<< HEAD
           // REMOVED: General flashcards table no longer exists
           topic.count = userCount.length;
           console.log(`📊 ${topic.name}: ${userCount.length} user cards`);
-=======
-          const generalCount: any[] = []; // General flashcards table no longer exists
-          topic.count = userCount.length + generalCount.length;
-          console.log(`📊 ${topic.name}: ${userCount.length} user + ${generalCount.length} general = ${topic.count} total`);
->>>>>>> da0af1ff
         }
        
         setTopics(topicObjects);
@@ -325,10 +319,6 @@
     setTopics(prevTopics => 
       prevTopics.map(topic => {
         const userCount = userFlashcards.filter(card => card.topic === topic.name).length;
-<<<<<<< HEAD
-=======
-        const generalCount = 0; // General flashcards table no longer exists
->>>>>>> da0af1ff
         return {
           ...topic,
           count: userCount
@@ -605,13 +595,7 @@
       }));
     }
   };
-<<<<<<< HEAD
   const endStudySession = async (answers: Array<'correct' | 'incorrect' | 'easy' | 'hard'>) => {
-=======
-
-    // End study session and show results
-  const endStudySession = async (answers: Array<'correct' | 'incorrect'>) => {
->>>>>>> da0af1ff
     setStudySession(prev => ({
       ...prev,
       isActive: false,
