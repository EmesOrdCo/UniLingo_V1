import React, { useState, useEffect, useRef } from 'react';
import {
  View,
  Text,
  StyleSheet,
  TouchableOpacity,
  ScrollView,
  Alert,
  Dimensions,
  TextInput,
} from 'react-native';
import { SafeAreaView } from 'react-native-safe-area-context';
import { Ionicons } from '@expo/vector-icons';
import { useNavigation } from '@react-navigation/native';
import { useAuth } from '../contexts/AuthContext';
import { UploadService, UploadProgress, GeneratedFlashcard } from '../lib/uploadService';
import { UserFlashcardService } from '../lib/userFlashcardService';
import { FlashcardService } from '../lib/flashcardService';
import FlashcardReviewModal from '../components/FlashcardReviewModal';
import UploadProgressModal from '../components/UploadProgressModal';
import { TopicEditModal } from '../components/TopicEditModal';
<<<<<<< HEAD
import * as DocumentPicker from 'expo-document-picker';
=======
import { getPdfProcessingUrl } from '../config/backendConfig';
>>>>>>> fb5b6cc9

const { width: screenWidth } = Dimensions.get('window');

export default function UploadScreen() {
  const [selectedTopic, setSelectedTopic] = useState('');
  const [showTopicInput, setShowTopicInput] = useState(false);
  const [newTopicInput, setNewTopicInput] = useState('');
  const [topics, setTopics] = useState<Array<{ id: string; name: string; icon: string; color: string; count: number }>>([]);
  const [showTopicPicker, setShowTopicPicker] = useState(false);
  const [isProcessing, setIsProcessing] = useState(false);
  const [progress, setProgress] = useState<UploadProgress>({
    stage: 'uploading',
    progress: 0,
    message: 'Ready to upload',
  });
  const [generatedFlashcards, setGeneratedFlashcards] = useState<GeneratedFlashcard[]>([]);
  const [showProgressModal, setShowProgressModal] = useState(false);
  const [showReviewModal, setShowReviewModal] = useState(false);
  const [showTopicEditModal, setShowTopicEditModal] = useState(false);
  const [editableFlashcards, setEditableFlashcards] = useState<GeneratedFlashcard[]>([]);
  const [uniqueTopics, setUniqueTopics] = useState<string[]>([]);

  
  // Use ref to ensure we always have the latest generatedFlashcards value
  const generatedFlashcardsRef = useRef<GeneratedFlashcard[]>([]);
  
  // Debug: Track when generatedFlashcards state changes
  useEffect(() => {
    console.log('🔍 generatedFlashcards state changed:', {
      count: generatedFlashcards.length,
      isEmpty: generatedFlashcards.length === 0,
      stack: new Error().stack?.split('\n').slice(1, 4).join('\n') // Get call stack
    });
  }, [generatedFlashcards]);
  
  // Debug: Track when review modal visibility changes
  useEffect(() => {
    if (showReviewModal) {
      console.log('🔍 showReviewModal changed to true, current flashcards count:', generatedFlashcards.length);
    }
  }, [showReviewModal, generatedFlashcards]);

  // Debug: Track when topic edit modal visibility changes
  useEffect(() => {
    if (showTopicEditModal) {
      console.log('🔍 showTopicEditModal changed to true, current topics count:', uniqueTopics.length);
    }
  }, [showTopicEditModal, uniqueTopics]);

  // Note: Removed automatic modal display - user must click Continue button

  const navigation = useNavigation();
  const { user, profile } = useAuth();

  // Get user's subject and native language from profile
  const userSubject = profile?.subjects?.[0] || 'General';
  const userNativeLanguage = profile?.native_language || 'English';
  
  // Ensure we have a valid native language - this is critical for database operations
  if (!userNativeLanguage || userNativeLanguage === 'English') {
    console.warn('⚠️ Warning: userNativeLanguage is not properly set:', userNativeLanguage);
  }
  
  // Debug: Log the user's profile information (only when profile changes)
  useEffect(() => {
    if (profile) {
      console.log('🔍 User profile debug:', {
        profile,
        userSubject,
        userNativeLanguage,
        native_language: profile?.native_language,
        subjects: profile?.subjects
      });
    }
  }, [profile, userSubject, userNativeLanguage]);

  useEffect(() => {
    fetchTopics();
    
    // Set up periodic cleanup to prevent picker from getting stuck
    // Increased frequency to every 2 minutes to reduce overhead and allow longer processing
    const cleanupInterval = setInterval(() => {
      if (!isProcessing) {
        // Only cleanup when not actively processing
        try {
          // @ts-ignore - accessing private method for emergency reset
          if (UploadService.forceResetPicker) {
            UploadService.forceResetPicker();
          }
        } catch (e) {
          // Silent cleanup failure
        }
      }
    }, 120000); // Every 2 minutes instead of 30 seconds
    
    // Cleanup function to reset any stuck picker state
    return () => {
      clearInterval(cleanupInterval);
      
      // Reset processing state when component unmounts
      setIsProcessing(false);
      setShowProgressModal(false);
      
      // Also reset the picker service state
      try {
        // @ts-ignore - accessing private method for emergency reset
        if (UploadService.forceResetPicker) {
          UploadService.forceResetPicker();
        }
      } catch (e) {
        // Silent cleanup failure
      }
    };
  }, [isProcessing]);

  // Emergency cleanup effect - ensures component can always be unmounted
  useEffect(() => {
    const emergencyCleanup = () => {
      setIsProcessing(false);
      setShowProgressModal(false);
      setShowReviewModal(false);
      setShowTopicEditModal(false);
    };

    // For React Native, we'll use a simpler approach
    // The error boundary in App.tsx should catch most errors
  }, []);

  const fetchTopics = async () => {
    try {
      if (!user) return;
      
      // Fetch topics from both user_flashcards and flashcards databases
      const userFlashcards = await UserFlashcardService.getUserFlashcards();
      const userTopics = Array.from(new Set(userFlashcards.map((card: any) => card.topic)));
      
      const generalFlashcards = await FlashcardService.getAllFlashcards();
      const generalTopics = Array.from(new Set(generalFlashcards.map((card: any) => card.topic)));
      
      const allTopics = Array.from(new Set([...userTopics, ...generalTopics])) as string[];
      
      if (allTopics.length === 0) {
        // Fallback to some default topics if none exist
        setTopics([
          { id: 'medicine', name: 'Medicine', icon: 'medical-outline', color: '#ef4444', count: 0 },
          { id: 'engineering', name: 'Engineering', icon: 'construct-outline', color: '#3b82f6', count: 0 },
          { id: 'physics', name: 'Physics', icon: 'nuclear-outline', color: '#8b5cf6', count: 0 },
        ]);
      return;
    }
      
      const topicObjects = allTopics.map((topic: string, index: number) => {
        const colors = ['#ef4444', '#3b82f6', '#8b5cf6', '#10b981', '#f59e0b', '#06b6d4', '#ec4899', '#84cc16'];
        const icons = ['medical-outline', 'construct-outline', 'nuclear-outline', 'leaf-outline', 'flask-outline', 'calculator-outline', 'book-outline', 'bulb-outline'];
        
        return {
          id: topic.toLowerCase().replace(/\s+/g, '-'),
          name: topic,
          icon: icons[index % icons.length],
          color: colors[index % colors.length],
          count: 0
        };
      });
      
      setTopics(topicObjects);
    } catch (error) {
      console.error('Error fetching topics:', error);
      // Fallback to default topics on error
      setTopics([
        { id: 'medicine', name: 'Medicine', icon: 'medical-outline', color: '#ef4444', count: 0 },
        { id: 'engineering', name: 'Engineering', icon: 'construct-outline', color: '#3b82f6', count: 0 },
        { id: 'physics', name: 'Physics', icon: 'nuclear-outline', color: '#8b5cf6', count: 0 },
      ]);
    }
  };

  const handleTestWebhook = async () => {
    try {
      console.log('🧪 Testing Zapier webhook...');
      
      const response = await fetch('http://192.168.1.72:3001/api/test-webhook', {
        method: 'POST',
        headers: {
          'Content-Type': 'application/json',
        },
      });

      if (!response.ok) {
        throw new Error(`HTTP error! status: ${response.status}`);
      }

      const result = await response.json();
      console.log('✅ Webhook test successful:', result);
      
      Alert.alert(
        'Webhook Test Successful!',
        `Zapier webhook responded: ${result.message}`,
        [{ text: 'OK' }]
      );
    } catch (error) {
      console.error('❌ Webhook test failed:', error);
      Alert.alert(
        'Webhook Test Failed',
        `Error: ${error instanceof Error ? error.message : 'Unknown error'}`,
        [{ text: 'OK' }]
      );
    }
  };

  const handleFilePick = async () => {
    // SECTION 1: handleFilePick - Main PDF upload function
    if (!selectedTopic) {
      return;
    }

    try {

      setIsProcessing(true);
      setShowProgressModal(true);
      
      // Add safety timeout to prevent indefinite freezing
      const safetyTimeout = setTimeout(() => {
        console.log('⚠️ Safety timeout triggered - upload taking longer than expected');
        
        // Stop the entire process
        setIsProcessing(false);
        setShowProgressModal(false);
        setProgress({
          stage: 'error',
          progress: 0,
          message: 'Upload timed out. The process has been stopped.',
        });
        
        Alert.alert(
          'Upload Timeout',
          'The upload process has been stopped due to timeout. This may happen with very large files or complex content. Please try with a smaller file or try again.',
          [
            { text: 'OK', style: 'default' }
          ]
        );
      }, 180000); // 3 minute timeout - more reasonable for users
      
      // Update progress for file picking
      setProgress({
        stage: 'uploading',
        progress: 10,
        message: 'Selecting PDF file...',
      });

      // Pick PDF file (same simple approach as lesson creation)
      const fileResult = await DocumentPicker.getDocumentAsync({
        type: 'application/pdf',
        copyToCacheDirectory: true,
        multiple: false,
      });

      if (!fileResult || !fileResult.assets || fileResult.assets.length === 0) {
        throw new Error('No file selected');
      }

      const file = fileResult.assets[0];
      if (!file.uri) {
        throw new Error('File URI not available');
      }
      

      
      setProgress({
        stage: 'uploading',
        progress: 30,
        message: `File selected: ${file.name}, processing PDF...`,
      });

      // Send PDF to backend for text extraction (same as lesson creation)
              setProgress({
          stage: 'processing',
          progress: 40,
          message: 'Uploading PDF for processing...',
        });
      
      console.log('Starting backend-based text extraction...');
      console.log('📁 File details:', {
        name: file.name,
        size: file.size,
        uri: file.uri,
        type: file.mimeType
      });
      
      const formData = new FormData();
      formData.append('pdf', {
        uri: file.uri,
        type: 'application/pdf',
        name: file.name,
      } as any);

<<<<<<< HEAD
      console.log('📤 Sending request to backend...');
      console.log('🌐 Backend URL: http://192.168.1.146:3001/api/process-pdf');
      
      // Test backend connectivity first
      try {
        console.log('🔍 Testing backend connectivity...');
        const healthResponse = await fetch('http://192.168.1.146:3001/health', {
          method: 'GET',
          timeout: 10000, // 10 second timeout for health check
        });
        console.log('✅ Backend health check passed:', healthResponse.status);
      } catch (healthError) {
        console.error('❌ Backend health check failed:', healthError);
          throw new Error('Cannot connect to backend server. Please check if the backend is running on http://192.168.1.146:3001');
=======
              const webhookResponse = await fetch(getPdfProcessingUrl(), {
        method: 'POST',
        body: formData,
      });

      if (!webhookResponse.ok) {
        throw new Error('Failed to send PDF to webhook for text extraction');
>>>>>>> fb5b6cc9
      }
      
      // Add timeout to prevent hanging on backend request
      const controller = new AbortController();
      const timeoutId = setTimeout(() => {
        console.log('⏰ Backend request timeout triggered');
        controller.abort();
      }, 60000); // 60 second timeout for backend
      
      let extractedText = '';
      
      try {
        console.log('🔄 Fetch request starting...');
        const webhookResponse = await fetch('http://192.168.1.146:3001/api/process-pdf', {
          method: 'POST',
          body: formData,
          signal: controller.signal,
        });
        
        clearTimeout(timeoutId); // Clear timeout if request completes
        console.log('✅ Backend response received:', {
          status: webhookResponse.status,
          statusText: webhookResponse.statusText,
          ok: webhookResponse.ok
        });
        
        if (!webhookResponse.ok) {
          throw new Error(`Backend request failed with status ${webhookResponse.status}`);
        }

        const webhookResult = await webhookResponse.json();
        console.log('✅ PDF sent to backend successfully:', webhookResult);
        
        // Extract text from backend response (same as lesson creation)
        extractedText = webhookResult.result?.text || '';
        
        if (!extractedText) {
          throw new Error('No text extracted from PDF. The file might be corrupted or empty.');
        }
        
        console.log(`📄 Extracted ${extractedText.length} characters from ${webhookResult.result?.pageCount || 'unknown'} pages`);
        
      } catch (fetchError) {
        clearTimeout(timeoutId);
        console.error('❌ Backend fetch error:', fetchError);
        
        if (fetchError.name === 'AbortError') {
          throw new Error('Backend request timed out after 60 seconds. Please try again with a smaller file.');
        } else if (fetchError.message.includes('Network request failed')) {
          throw new Error('Cannot connect to backend server. Please check your internet connection and try again.');
        } else {
          throw fetchError;
        }
      }
      
              setProgress({
          stage: 'processing',
          progress: 50,
          message: 'PDF uploaded successfully, preparing for AI analysis...',
        });

      // Generate flashcards with AI - SECTION 1: handleFilePick
      const topic = selectedTopic;
      
      console.log('Starting AI flashcard generation...');
      setProgress({
        stage: 'generating',
        progress: 60,
        message: 'Connecting to AI service...',
      });
      
      setProgress({
        stage: 'generating',
        progress: 65,
        message: 'Analyzing content and creating terminology flashcards...',
      });
      
      // Ensure progress modal stays visible during AI generation
      setShowProgressModal(true);
      
      setProgress({
        stage: 'generating',
        progress: 70,
        message: 'AI is analyzing your content... This may take 30-60 seconds.',
        cardsGenerated: 0,
      });
      
      // Add progress updates during AI processing
      const startTime = Date.now();
      const progressInterval = setInterval(() => {
        const elapsed = Math.floor((Date.now() - startTime) / 1000);
        setProgress(prev => ({
          ...prev,
          message: `AI is analyzing your content... This may take 30-60 seconds. (${elapsed}s elapsed)`
        }));
      }, 5000); // Update every 5 seconds
      
      const flashcards = await UploadService.generateFlashcards(
        extractedText,
        userSubject,
        topic,
        userNativeLanguage,
        (progressUpdate) => {
          console.log('🔍 Progress update from AI:', progressUpdate);
          console.log('🔍 Progress cardsGenerated:', progressUpdate.cardsGenerated);
          setProgress(progressUpdate);
        }
      );
      
      clearInterval(progressInterval); // Clear progress updates when done
      console.log('🔍 AI flashcard generation completed, count:', flashcards.length);
      console.log('🔍 Generated flashcards:', flashcards.slice(0, 3)); // Log first 3 cards
      
      // SECTION 1: handleFilePick - Flashcards generated count

      setProgress({
        stage: 'generating',
        progress: 80,
        message: `Generated ${flashcards.length} terminology flashcards!`,
        cardsGenerated: flashcards.length,
      });

      // Save to database
      setProgress({
        stage: 'processing',
        progress: 85,
        message: 'Saving flashcards to database...',
      });
      
      if (user) {
        await UploadService.saveFlashcardsToDatabase(
          flashcards,
          user.id,
          userSubject,
          userNativeLanguage,
          (progressUpdate) => setProgress(progressUpdate)
        );
      }

      setProgress({
        stage: 'complete',
        progress: 100,
        message: `Successfully created ${flashcards.length} terminology flashcards!`,
        cardsGenerated: flashcards.length,
      });
      
      console.log('🔍 Progress set to complete, waiting for user to click Continue...');
      
      setGeneratedFlashcards(flashcards);
      generatedFlashcardsRef.current = flashcards; // Update ref immediately
      
      // For AI Selection mode, also set the unique topics
      if (selectedTopic === 'AI Selection') {
        const topics = [...new Set(flashcards.map(card => card.topic))];
        setUniqueTopics(topics);
        setEditableFlashcards([...flashcards]);
      }


      
      // Debug: Log the generated flashcards state
      console.log('🔍 Setting generatedFlashcards:', {
        count: flashcards.length,
        flashcards: flashcards.slice(0, 2), // Log first 2 cards for debugging
        stateAfterSet: 'About to show modal'
      });
      
      // Clear safety timeout on success
      clearTimeout(safetyTimeout);
      
      // Keep progress modal open so user can click Continue
      // The handleContinue function will close it and show the review modal

    } catch (error) {
      console.error('Error processing PDF:', error);
      
      // Show user-friendly error message
      let errorMessage = 'An unexpected error occurred';
      if (error instanceof Error) {
        if (error.name === 'AbortError') {
          errorMessage = 'Backend request timed out. Please try again with a smaller file.';
        } else if (error.message.includes('timed out')) {
          errorMessage = 'AI processing timed out. Please try again with a smaller file.';
        } else {
          errorMessage = error.message;
        }
      } else if (typeof error === 'string') {
        errorMessage = error;
      }
      
      // Enhance error message for better user guidance - SECTION 1: handleFilePick - UNIQUE COMMENT
      if (errorMessage.includes('Document picker is busy')) {
        errorMessage = 'Document picker is busy. Please close any open file dialogs and try again.';
      } else if (errorMessage.includes('Different document picking in progress')) {
        errorMessage = 'Document picker is busy. Please wait for any other file operations to complete.';
      } else if (errorMessage.includes('Please select a PDF file')) {
        errorMessage = 'Please select a valid PDF file (.pdf extension).';
      } else if (errorMessage.includes('No file selected')) {
        errorMessage = 'No file was selected. Please choose a PDF file to upload.';
      } else if (errorMessage.includes('PDF file not found')) {
        errorMessage = 'The selected PDF file could not be accessed. Please select it again.';
      } else if (errorMessage.includes('Failed to extract text from PDF')) {
        errorMessage = 'Unable to read the content from the PDF. The file may be corrupted or password-protected.';
      } else if (errorMessage.includes('OpenAI API key not configured')) {
        errorMessage = 'AI service is not configured. Please check your OpenAI API key.';
      } else if (errorMessage.includes('Failed to generate flashcards with AI')) {
        errorMessage = 'AI service encountered an error. Please check your internet connection and try again.';
      }
      
      setProgress({
        stage: 'error',
        progress: 0,
        message: errorMessage,
      });
      
      // Don't show alert - let the enhanced progress modal handle it
    } finally {
      setIsProcessing(false);
    }
  };

  const handleSaveFlashcards = async (flashcards: GeneratedFlashcard[]) => {
    try {
      if (user) {
        await UploadService.saveFlashcardsToDatabase(
          flashcards,
          user.id,
          userSubject,
          userNativeLanguage,
          (progressUpdate) => setProgress(progressUpdate)
        );
        
        const message = `${flashcards.length} flashcards have been saved to your collection.`;

        Alert.alert(
          'Success!', 
          message,
          [
            {
              text: 'Continue',
              onPress: () => {
                setShowReviewModal(false);
                // Navigate back if possible, otherwise go to dashboard
                if (navigation.canGoBack()) {
                  navigation.goBack();
                } else {
                  navigation.navigate('Dashboard' as never);
                }
              }
            },

          ]
        );
      }
    } catch (error) {
      console.error('Error saving flashcards:', error);
      Alert.alert('Error', 'Failed to save flashcards to database');
    }
  };

  const handleEditFlashcard = (index: number, flashcard: GeneratedFlashcard) => {
    const updatedFlashcards = [...generatedFlashcards];
    updatedFlashcards[index] = flashcard;
    setGeneratedFlashcards(updatedFlashcards);
    generatedFlashcardsRef.current = updatedFlashcards; // Update ref immediately
  };

  const handleEditTopics = () => {
    // Extract unique topics from generated flashcards
    const topics = [...new Set(generatedFlashcards.map(card => card.topic))];
    setUniqueTopics(topics);
    setEditableFlashcards([...generatedFlashcards]);
    setShowTopicEditModal(true);
  };

  const handleTopicNameChange = (oldTopicName: string, newTopicName: string) => {
    // Update all flashcards with the old topic name to use the new name
    const updatedFlashcards = editableFlashcards.map(card => 
      card.topic === oldTopicName ? { ...card, topic: newTopicName } : card
    );
    setEditableFlashcards(updatedFlashcards);
    
    // Update unique topics list
    setUniqueTopics(prev => 
      prev.map(topic => topic === oldTopicName ? newTopicName : topic)
    );
  };

  const handleSaveEditedTopics = () => {
    setGeneratedFlashcards(editableFlashcards);
    generatedFlashcardsRef.current = editableFlashcards; // Update ref immediately
    setShowTopicEditModal(false);
    setShowReviewModal(true);
  };

  const handleCloseProgress = () => {
    setShowProgressModal(false);
    // Always reset processing state when closing progress modal
    setIsProcessing(false);
    
    if (progress.stage === 'error') {
      // Reset progress for retry
      setProgress({
        stage: 'uploading',
        progress: 0,
        message: 'Ready to upload',
      });
    }
  };

  const handleContinue = () => {
    // Close progress modal and show appropriate review modal
    setShowProgressModal(false);
    
    if (generatedFlashcards.length > 0) {
      if (selectedTopic === 'AI Selection') {
        setShowTopicEditModal(true);
      } else {
        setShowReviewModal(true);
      }
    }
  };

  const handleRetryUpload = () => {
    // Reset error state and try again
    setProgress({
      stage: 'uploading',
      progress: 0,
      message: 'Ready to upload',
    });
    setShowProgressModal(false);
    // User can try uploading again
  };

  const handleUseAlternative = () => {
    // Close progress modal and show alternative options
    setShowProgressModal(false);
    setIsProcessing(false);
    // The fallback buttons (Test with Sample Content, Enter Text Manually) are already visible
  };

  // Emergency reset function - always available
  const emergencyReset = () => {
    
    setIsProcessing(false);
    setShowProgressModal(false);
    setShowReviewModal(false);
    setShowTopicEditModal(false);
    setProgress({
      stage: 'uploading',
      progress: 0,
      message: 'Ready to upload',
    });
    
    // Navigate back if possible, otherwise go to dashboard
    if (navigation.canGoBack()) {
      navigation.goBack();
    } else {
      // Navigate to dashboard if no previous screen
      navigation.navigate('Dashboard' as never);
    }
  };

  // For React Native, we'll use a simpler approach
  // The error boundary in App.tsx should catch most errors

  return (
    <SafeAreaView style={styles.container}>
      {/* Header */}
      <View style={styles.header}>
        <TouchableOpacity 
          style={styles.backButton} 
          onPress={() => {
            if (isProcessing) {
              Alert.alert(
                'Upload in Progress',
                'Please wait for the current upload to complete or cancel it before going back.',
                [{ text: 'OK', style: 'default' }]
              );
            } else {
              // Navigate back if possible, otherwise go to dashboard
              if (navigation.canGoBack()) {
                navigation.goBack();
              } else {
                navigation.navigate('Dashboard' as never);
              }
            }
          }}
        >
          <Ionicons name="arrow-back" size={24} color="#1e293b" />
        </TouchableOpacity>
        <Text style={styles.headerTitle}>Upload Notes</Text>
        <TouchableOpacity 
          style={styles.emergencyButton} 
          onPress={emergencyReset}
        >
          <Ionicons name="refresh-circle" size={24} color="#ef4444" />
        </TouchableOpacity>
      </View>

      <ScrollView style={styles.content} showsVerticalScrollIndicator={false}>
        {/* Subject Display */}
        <View style={styles.subjectCard}>
          <View style={styles.subjectIcon}>
            <Ionicons name="school" size={24} color="#6366f1" />
          </View>
          <View style={styles.subjectInfo}>
            <Text style={styles.subjectLabel}>Subject</Text>
            <Text style={styles.subjectValue}>{userSubject}</Text>
          </View>
        </View>

        {/* Topic Selection */}
        <View style={styles.topicSection}>
          <Text style={styles.sectionTitle}>Select Topic</Text>
          {!showTopicInput ? (
            <View style={styles.topicSelectionContainer}>
              <TouchableOpacity
                style={styles.topicDropdown}
                onPress={() => setShowTopicPicker(!showTopicPicker)}
              >
                <Text style={styles.topicDropdownText}>
                  {selectedTopic || 'Select a topic'}
                </Text>
                <Ionicons name={showTopicPicker ? "chevron-up" : "chevron-down"} size={20} color="#64748b" />
              </TouchableOpacity>
              <TouchableOpacity 
                style={styles.newTopicButton} 
                onPress={() => {
                  setShowTopicInput(true);
                  setShowTopicPicker(false);
                }}
              >
                <Ionicons name="add" size={16} color="#6366f1" />
                <Text style={styles.newTopicButtonText}>New Topic</Text>
              </TouchableOpacity>
            </View>
          ) : (
            <View style={styles.newTopicInputContainer}>
              <TextInput
                style={styles.input}
                placeholder="Enter new topic name"
                value={newTopicInput}
                onChangeText={setNewTopicInput}
              />
              <View style={styles.newTopicActions}>
                <TouchableOpacity 
                  style={styles.cancelNewTopicButton}
                  onPress={() => {
                    setShowTopicInput(false);
                    setNewTopicInput('');
                  }}
                >
                  <Text style={styles.cancelNewTopicButtonText}>Cancel</Text>
                </TouchableOpacity>
                <TouchableOpacity 
                  style={styles.confirmNewTopicButton}
                  onPress={() => {
                    if (newTopicInput.trim()) {
                      setSelectedTopic(newTopicInput.trim());
                      setShowTopicInput(false);
                      setNewTopicInput('');
                    }
                  }}
                >
                  <Text style={styles.confirmNewTopicButtonText}>Use New</Text>
                </TouchableOpacity>
              </View>
            </View>
          )}
          
          {/* Topic dropdown options */}
          {!showTopicInput && showTopicPicker && (
            <ScrollView style={styles.topicOptionsContainer}>
              {/* AI Selection Option */}
              <TouchableOpacity
                style={[styles.topicOption, styles.aiSelectionOption]}
                onPress={() => {
                  setSelectedTopic('AI Selection');
                  setShowTopicPicker(false);
                }}
              >
                <Ionicons name="sparkles" size={16} color="#8b5cf6" />
                <Text style={[styles.topicOptionText, styles.aiSelectionText]}>AI Selection</Text>
                <Text style={styles.aiSelectionSubtext}>Auto-detect topics</Text>
              </TouchableOpacity>
              
              {/* Existing topics */}
              {topics.map((topic) => (
                <TouchableOpacity
                  key={topic.id}
                  style={styles.topicOption}
                  onPress={() => {
                    setSelectedTopic(topic.name);
                    setShowTopicPicker(false);
                  }}
                >
                  <Text style={styles.topicOptionText}>{topic.name}</Text>
                </TouchableOpacity>
              ))}
            </ScrollView>
          )}
        </View>

        {/* AI Selection Info */}
        {selectedTopic === 'AI Selection' && (
          <View style={styles.aiSelectionInfo}>
            <View style={styles.aiSelectionInfoHeader}>
              <Ionicons name="information-circle" size={20} color="#8b5cf6" />
              <Text style={styles.aiSelectionInfoTitle}>AI Topic Detection</Text>
            </View>
            <Text style={styles.aiSelectionInfoText}>
              AI will analyze your content and automatically create flashcards organized by natural topic divisions found in your notes. This includes:
            </Text>
            <View style={styles.aiSelectionFeatures}>
              <View style={styles.aiFeature}>
                <Ionicons name="checkmark-circle" size={16} color="#10b981" />
                <Text style={styles.aiFeatureText}>Header-based topic separation</Text>
              </View>
              <View style={styles.aiFeature}>
                <Ionicons name="checkmark-circle" size={16} color="#10b981" />
                <Text style={styles.aiFeatureText}>Content theme analysis</Text>
              </View>
              <View style={styles.aiFeature}>
                <Ionicons name="checkmark-circle" size={16} color="#10b981" />
                <Text style={styles.aiFeatureText}>Automatic topic naming</Text>
              </View>
            </View>
          </View>
        )}



        {/* Upload Area */}
        <View style={styles.uploadArea}>
          <View style={styles.uploadIcon}>
            <Ionicons name="cloud-upload" size={56} color="#6366f1" />
          </View>
          <Text style={styles.uploadTitle}>Upload Your Course Notes</Text>
          <Text style={styles.uploadSubtitle}>
            Upload PDFs to automatically generate flashcards using AI
          </Text>
          
          <TouchableOpacity
            style={[
              styles.uploadButton,
              (!selectedTopic || isProcessing) && styles.disabledButton
            ]}
            onPress={handleFilePick}
            disabled={!selectedTopic || isProcessing}
          >
            <Ionicons name="document" size={22} color="#ffffff" />
            <Text style={styles.uploadButtonText}>
              {isProcessing ? 'Processing...' : selectedTopic === 'AI Selection' ? 'Choose PDF for AI Topic Detection' : 'Choose PDF File'}
                </Text>
              </TouchableOpacity>

          {/* Webhook Test Button */}
          <TouchableOpacity
            style={styles.webhookTestButton}
            onPress={handleTestWebhook}
          >
            <Ionicons name="link" size={18} color="#6366f1" />
            <Text style={styles.webhookTestButtonText}>Test Zapier Webhook</Text>
          </TouchableOpacity>
        </View>

        {/* Info Section */}
        <View style={styles.infoSection}>
          <Text style={styles.infoTitle}>How it works</Text>
          <View style={styles.infoSteps}>
            <View style={styles.infoStep}>
              <View style={styles.stepNumber}>
                <Text style={styles.stepNumberText}>1</Text>
              </View>
              <Text style={styles.stepText}>Upload your PDF course notes</Text>
            </View>
            <View style={styles.infoStep}>
              <View style={styles.stepNumber}>
                <Text style={styles.stepNumberText}>2</Text>
              </View>
              <Text style={styles.stepText}>AI analyzes content and extracts key concepts</Text>
            </View>
            <View style={styles.infoStep}>
              <View style={styles.stepNumber}>
                <Text style={styles.stepNumberText}>3</Text>
              </View>
              <Text style={styles.stepText}>Review and edit generated flashcards</Text>
            </View>
            <View style={styles.infoStep}>
              <View style={styles.stepNumber}>
                <Text style={styles.stepNumberText}>4</Text>
              </View>
              <Text style={styles.stepText}>Save to your personal collection</Text>
            </View>
          </View>
        </View>
      </ScrollView>

      {/* Progress Modal */}
      <UploadProgressModal
        visible={showProgressModal}
        progress={progress}
        onClose={handleCloseProgress}
        onRetry={progress.stage === 'error' ? handleRetryUpload : undefined}
        onUseAlternative={progress.stage === 'error' ? handleUseAlternative : undefined}
        onContinue={handleContinue}
      />

      {/* Topic Edit Modal */}
      <TopicEditModal
        visible={showTopicEditModal}
        topics={uniqueTopics}
        onTopicChange={handleTopicNameChange}
        onSave={handleSaveEditedTopics}
        onClose={() => setShowTopicEditModal(false)}
      />

      {/* Review Modal */}
      <FlashcardReviewModal
        visible={showReviewModal}
        flashcards={generatedFlashcards}
        onClose={() => setShowReviewModal(false)}
        onSave={handleSaveFlashcards}
        onEdit={handleEditFlashcard}
        onEditTopics={handleEditTopics}
      />
    </SafeAreaView>
  );
}

const styles = StyleSheet.create({
  container: {
    flex: 1,
    backgroundColor: '#f8fafc',
  },
  header: {
    flexDirection: 'row',
    alignItems: 'center',
    paddingHorizontal: 24,
    paddingVertical: 24,
    backgroundColor: '#ffffff',
    borderBottomWidth: 1,
    borderBottomColor: '#e2e8f0',
    shadowColor: '#000',
    shadowOffset: { width: 0, height: 6 },
    shadowOpacity: 0.12,
    shadowRadius: 20,
    elevation: 6,
  },
  backButton: {
    padding: 8,
    marginRight: 12,
  },
  emergencyButton: {
    padding: 8,
    marginLeft: 12,
  },
  headerTitle: {
    fontSize: 28,
    fontWeight: '800',
    color: '#1e293b',
    flex: 1,
    letterSpacing: -0.3,
  },
  headerSpacer: {
    width: 40,
  },
  content: {
    flex: 1,
    padding: 20,
  },
  subjectCard: {
    backgroundColor: '#ffffff',
    borderRadius: 20,
    padding: 24,
    marginBottom: 32,
    flexDirection: 'row',
    alignItems: 'center',
    shadowColor: '#000',
    shadowOffset: { width: 0, height: 4 },
    shadowOpacity: 0.08,
    shadowRadius: 12,
    elevation: 8,
    borderWidth: 1,
    borderColor: '#f1f5f9',
  },
  subjectIcon: {
    width: 56,
    height: 56,
    borderRadius: 28,
    backgroundColor: '#f0f9ff',
    justifyContent: 'center',
    alignItems: 'center',
    marginRight: 20,
    shadowColor: '#6366f1',
    shadowOffset: { width: 0, height: 2 },
    shadowOpacity: 0.1,
    shadowRadius: 4,
    elevation: 3,
  },
  subjectInfo: {
    flex: 1,
  },
  subjectLabel: {
    fontSize: 15,
    color: '#64748b',
    marginBottom: 6,
    fontWeight: '500',
  },
  subjectValue: {
    fontSize: 24,
    fontWeight: '700',
    color: '#1e293b',
    letterSpacing: -0.3,
  },
  topicSection: {
    backgroundColor: '#ffffff',
    borderRadius: 20,
    padding: 28,
    marginBottom: 32,
    shadowColor: '#000',
    shadowOffset: { width: 0, height: 4 },
    shadowOpacity: 0.08,
    shadowRadius: 12,
    elevation: 8,
    borderWidth: 1,
    borderColor: '#f1f5f9',
  },
  sectionTitle: {
    fontSize: 24,
    fontWeight: '700',
    color: '#1e293b',
    marginBottom: 28,
    letterSpacing: -0.3,
  },
  topicSelectionContainer: {
    flexDirection: 'row',
    gap: 16,
    alignItems: 'center',
  },
  topicDropdown: {
    flex: 1,
    flexDirection: 'row',
    alignItems: 'center',
    justifyContent: 'space-between',
    paddingHorizontal: 20,
    paddingVertical: 18,
    borderWidth: 2,
    borderColor: '#e2e8f0',
    borderRadius: 16,
    backgroundColor: '#ffffff',
    shadowColor: '#000',
    shadowOffset: { width: 0, height: 2 },
    shadowOpacity: 0.05,
    shadowRadius: 4,
    elevation: 2,
  },
  topicDropdownText: {
    fontSize: 16,
    color: '#1e293b',
    fontWeight: '500',
  },
  newTopicButton: {
    flexDirection: 'row',
    alignItems: 'center',
    paddingHorizontal: 20,
    paddingVertical: 18,
    borderWidth: 2,
    borderColor: '#6366f1',
    borderRadius: 16,
    backgroundColor: '#f8fafc',
    shadowColor: '#6366f1',
    shadowOffset: { width: 0, height: 2 },
    shadowOpacity: 0.1,
    shadowRadius: 4,
    elevation: 3,
  },
  newTopicButtonText: {
    color: '#6366f1',
    fontSize: 15,
    fontWeight: '600',
    marginLeft: 6,
  },
  newTopicInputContainer: {
    gap: 12,
  },
  input: {
    borderWidth: 2,
    borderColor: '#e2e8f0',
    borderRadius: 16,
    padding: 18,
    fontSize: 16,
    backgroundColor: '#ffffff',
    shadowColor: '#000',
    shadowOffset: { width: 0, height: 2 },
    shadowOpacity: 0.05,
    shadowRadius: 4,
    elevation: 2,
  },
  newTopicActions: {
    flexDirection: 'row',
    gap: 12,
  },
  cancelNewTopicButton: {
    flex: 1,
    paddingVertical: 14,
    paddingHorizontal: 20,
    borderRadius: 12,
    backgroundColor: '#f1f5f9',
    alignItems: 'center',
    shadowColor: '#000',
    shadowOffset: { width: 0, height: 2 },
    shadowOpacity: 0.05,
    shadowRadius: 4,
    elevation: 2,
  },
  cancelNewTopicButtonText: {
    color: '#64748b',
    fontSize: 15,
    fontWeight: '500',
  },
  confirmNewTopicButton: {
    flex: 1,
    paddingVertical: 14,
    paddingHorizontal: 20,
    borderRadius: 12,
    backgroundColor: '#10b981',
    alignItems: 'center',
    shadowColor: '#10b981',
    shadowOffset: { width: 0, height: 2 },
    shadowOpacity: 0.2,
    shadowRadius: 4,
    elevation: 3,
  },
  confirmNewTopicButtonText: {
    color: '#ffffff',
    fontSize: 15,
    fontWeight: '500',
  },
  topicOptionsContainer: {
    maxHeight: 200,
    marginTop: 16,
    backgroundColor: '#ffffff',
    borderRadius: 16,
    borderWidth: 2,
    borderColor: '#e2e8f0',
    shadowColor: '#000',
    shadowOffset: { width: 0, height: 4 },
    shadowOpacity: 0.1,
    shadowRadius: 8,
    elevation: 4,
  },
  topicOption: {
    paddingVertical: 16,
    paddingHorizontal: 20,
    borderBottomWidth: 1,
    borderBottomColor: '#f1f5f9',
  },
  topicOptionText: {
    fontSize: 16,
    color: '#1e293b',
    fontWeight: '500',
  },
  uploadArea: {
    backgroundColor: '#ffffff',
    borderRadius: 20,
    padding: 40,
    alignItems: 'center',
    marginBottom: 32,
    shadowColor: '#000',
    shadowOffset: { width: 0, height: 4 },
    shadowOpacity: 0.08,
    shadowRadius: 12,
    elevation: 8,
    borderWidth: 1,
    borderColor: '#f1f5f9',
  },
  uploadIcon: {
    marginBottom: 20,
    padding: 16,
    backgroundColor: '#f8fafc',
    borderRadius: 20,
  },
  uploadTitle: {
    fontSize: 26,
    fontWeight: 'bold',
    color: '#1e293b',
    textAlign: 'center',
    marginBottom: 12,
  },
  uploadSubtitle: {
    fontSize: 16,
    color: '#64748b',
    textAlign: 'center',
    lineHeight: 24,
    marginBottom: 32,
    paddingHorizontal: 20,
  },
  uploadButton: {
    backgroundColor: '#6366f1',
    flexDirection: 'row',
    alignItems: 'center',
    paddingHorizontal: 32,
    paddingVertical: 18,
    borderRadius: 16,
    shadowColor: '#6366f1',
    shadowOffset: { width: 0, height: 4 },
    shadowOpacity: 0.3,
    shadowRadius: 8,
    elevation: 6,
  },
  disabledButton: {
    backgroundColor: '#cbd5e1',
    shadowOpacity: 0,
    elevation: 0,
  },
  uploadButtonText: {
    color: '#ffffff',
    fontSize: 17,
    fontWeight: '600',
    marginLeft: 10,
  },
  webhookTestButton: {
    flexDirection: 'row',
    alignItems: 'center',
    justifyContent: 'center',
    paddingVertical: 12,
    paddingHorizontal: 20,
    backgroundColor: '#f8fafc',
    borderRadius: 12,
    borderWidth: 1,
    borderColor: '#e2e8f0',
    marginTop: 12,
  },
  webhookTestButtonText: {
    color: '#6366f1',
    fontSize: 14,
    fontWeight: '500',
    marginLeft: 8,
  },
  infoSection: {
    backgroundColor: '#ffffff',
    borderRadius: 20,
    padding: 32,
    marginBottom: 32,
    shadowColor: '#000',
    shadowOffset: { width: 0, height: 4 },
    shadowOpacity: 0.08,
    shadowRadius: 12,
    elevation: 8,
    borderWidth: 1,
    borderColor: '#f1f5f9',
  },
  infoTitle: {
    fontSize: 20,
    fontWeight: 'bold',
    color: '#1e293b',
    marginBottom: 20,
    textAlign: 'center',
  },
  infoSteps: {
    gap: 20,
  },
  infoStep: {
    flexDirection: 'row',
    alignItems: 'center',
    gap: 20,
  },
  stepNumber: {
    width: 36,
    height: 36,
    borderRadius: 18,
    backgroundColor: '#6366f1',
    justifyContent: 'center',
    alignItems: 'center',
    shadowColor: '#6366f1',
    shadowOffset: { width: 0, height: 2 },
    shadowOpacity: 0.3,
    shadowRadius: 4,
    elevation: 4,
  },
  stepNumberText: {
    color: '#ffffff',
    fontSize: 18,
    fontWeight: 'bold',
  },
  stepText: {
    fontSize: 16,
    color: '#64748b',
    flex: 1,
    lineHeight: 24,
  },
  aiSelectionOption: {
    backgroundColor: '#f3f4f6',
    borderColor: '#8b5cf6',
    borderWidth: 2,
  },
  aiSelectionText: {
    color: '#8b5cf6',
    fontWeight: '600',
  },
  aiSelectionSubtext: {
    fontSize: 12,
    color: '#6b7280',
    marginTop: 2,
  },
  aiSelectionInfo: {
    backgroundColor: '#f8fafc',
    borderRadius: 20,
    padding: 28,
    marginBottom: 32,
    borderWidth: 1,
    borderColor: '#e2e8f0',
    shadowColor: '#000',
    shadowOffset: { width: 0, height: 2 },
    shadowOpacity: 0.05,
    shadowRadius: 8,
    elevation: 3,
  },
  aiSelectionInfoHeader: {
    flexDirection: 'row',
    alignItems: 'center',
    marginBottom: 16,
  },
  aiSelectionInfoTitle: {
    fontSize: 18,
    fontWeight: '600',
    color: '#8b5cf6',
    marginLeft: 10,
  },
  aiSelectionInfoText: {
    fontSize: 15,
    color: '#64748b',
    lineHeight: 22,
    marginBottom: 20,
  },
  aiSelectionFeatures: {
    gap: 12,
  },
  aiFeature: {
    flexDirection: 'row',
    alignItems: 'center',
    gap: 12,
  },
  aiFeatureText: {
    fontSize: 15,
    color: '#374151',
    fontWeight: '500',
  },

});<|MERGE_RESOLUTION|>--- conflicted
+++ resolved
@@ -19,11 +19,8 @@
 import FlashcardReviewModal from '../components/FlashcardReviewModal';
 import UploadProgressModal from '../components/UploadProgressModal';
 import { TopicEditModal } from '../components/TopicEditModal';
-<<<<<<< HEAD
 import * as DocumentPicker from 'expo-document-picker';
-=======
 import { getPdfProcessingUrl } from '../config/backendConfig';
->>>>>>> fb5b6cc9
 
 const { width: screenWidth } = Dimensions.get('window');
 
@@ -319,7 +316,6 @@
         name: file.name,
       } as any);
 
-<<<<<<< HEAD
       console.log('📤 Sending request to backend...');
       console.log('🌐 Backend URL: http://192.168.1.146:3001/api/process-pdf');
       
@@ -334,15 +330,6 @@
       } catch (healthError) {
         console.error('❌ Backend health check failed:', healthError);
           throw new Error('Cannot connect to backend server. Please check if the backend is running on http://192.168.1.146:3001');
-=======
-              const webhookResponse = await fetch(getPdfProcessingUrl(), {
-        method: 'POST',
-        body: formData,
-      });
-
-      if (!webhookResponse.ok) {
-        throw new Error('Failed to send PDF to webhook for text extraction');
->>>>>>> fb5b6cc9
       }
       
       // Add timeout to prevent hanging on backend request
