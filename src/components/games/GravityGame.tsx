import React, { useState, useEffect, useRef } from 'react';
import { 
  View, 
  Text, 
  TouchableOpacity, 
  StyleSheet, 
  Dimensions, 
  Animated, 
  TextInput,
  KeyboardAvoidingView,
  Platform
} from 'react-native';
import { Ionicons } from '@expo/vector-icons';

interface Meteor {
  id: string;
  text: string;
  correctAnswer: string;
  fallSpeed: number;
  x: number;
  y: number;
  destroyed: boolean;
  hitPlanet: boolean;
}

interface GravityGameProps {
  gameData: any;
  onClose: () => void;
  onGameComplete: (score: number) => void;
}

const { width, height } = Dimensions.get('window');

const GravityGame: React.FC<GravityGameProps> = ({ gameData, onClose, onGameComplete }) => {
  const [score, setScore] = useState(0);
  const [lives, setLives] = useState(3);
  const [gameOver, setGameOver] = useState(false);
  const [gameComplete, setGameComplete] = useState(false);
  const [meteors, setMeteors] = useState<Meteor[]>([]);
  const [currentMeteorIndex, setCurrentMeteorIndex] = useState(0);
  const [userInput, setUserInput] = useState('');
  const [gameStarted, setGameStarted] = useState(false);
  const [gameTime, setGameTime] = useState(0);

  // Use ref to capture final score and prevent multiple calls
  const finalScoreRef = useRef<number>(0);
  const completionCalledRef = useRef<boolean>(false);
  const gameLoopRef = useRef<NodeJS.Timeout | null>(null);
  const meteorSpawnRef = useRef<NodeJS.Timeout | null>(null);
  const gameTimeRef = useRef<NodeJS.Timeout | null>(null);

  // Animation values
  const planetScale = useRef(new Animated.Value(1)).current;
  const planetShake = useRef(new Animated.Value(0)).current;

  // Game settings
  const gravitySpeed = gameData.setupOptions?.gravitySpeed || 1.0;
  const difficulty = gameData.setupOptions?.difficulty || 'medium';
  const meteorCount = gameData.setupOptions?.meteorCount || 30;

  useEffect(() => {
    if ((gameComplete || gameOver) && !completionCalledRef.current) {
      console.log('🪐 Planet Defense calling onGameComplete with:', {
        score: finalScoreRef.current,
        meteorsDestroyed: score
      });
      completionCalledRef.current = true;
      onGameComplete(finalScoreRef.current);
    }
  }, [gameComplete, gameOver]);

  // Game loop
  useEffect(() => {
    if (gameStarted && !gameOver && !gameComplete) {
      gameLoopRef.current = setInterval(() => {
        updateMeteors();
      }, 16); // ~60 FPS

      gameTimeRef.current = setInterval(() => {
        setGameTime(prev => prev + 1);
      }, 1000);
    }

    return () => {
      if (gameLoopRef.current) clearInterval(gameLoopRef.current);
      if (gameTimeRef.current) clearInterval(gameTimeRef.current);
    };
  }, [gameStarted, gameOver, gameComplete]);

  // Meteor spawning
  useEffect(() => {
    if (gameStarted && currentMeteorIndex < meteorCount && !gameOver && !gameComplete) {
      const meteorData = gameData.questions[currentMeteorIndex];
      const spawnDelay = meteorData.spawnDelay || (2000 + Math.random() * 2000);

      meteorSpawnRef.current = setTimeout(() => {
        spawnMeteor(meteorData);
        setCurrentMeteorIndex(prev => prev + 1);
      }, spawnDelay);
    }

    return () => {
      if (meteorSpawnRef.current) clearTimeout(meteorSpawnRef.current);
    };
  }, [gameStarted, currentMeteorIndex, meteorCount, gameOver, gameComplete]);

  // Check for game completion
  useEffect(() => {
    if (currentMeteorIndex >= meteorCount && meteors.length === 0 && !gameComplete && !gameOver) {
      finalScoreRef.current = score;
      setGameComplete(true);
    }
  }, [currentMeteorIndex, meteorCount, meteors.length, gameComplete, gameOver, score]);

  const spawnMeteor = (meteorData: any) => {
    const newMeteor: Meteor = {
      id: meteorData.meteorId || Math.random().toString(36).substr(2, 9),
      text: meteorData.question,
      correctAnswer: meteorData.correctAnswer,
      fallSpeed: meteorData.fallSpeed || 3,
      x: Math.random() * (width - 100) + 50, // Random x position
      y: -50, // Start above screen
      destroyed: false,
      hitPlanet: false,
    };

    setMeteors(prev => [...prev, newMeteor]);
  };

  const updateMeteors = () => {
    setMeteors(prev => {
      const updatedMeteors = prev.map(meteor => {
        if (meteor.destroyed || meteor.hitPlanet) return meteor;

        const newY = meteor.y + meteor.fallSpeed;
        
        // Check if meteor hit the planet (bottom of screen)
        if (newY > height - 200) {
          // Meteor hit planet
          animatePlanetHit();
          setLives(prevLives => {
            const newLives = prevLives - 1;
            if (newLives <= 0) {
              finalScoreRef.current = score;
              setTimeout(() => setGameOver(true), 500);
            }
            return newLives;
          });
          
          return { ...meteor, y: newY, hitPlanet: true };
        }

        return { ...meteor, y: newY };
      });

      // Remove meteors that are off screen or destroyed
      return updatedMeteors.filter(meteor => 
        meteor.y < height + 100 && !meteor.destroyed && !meteor.hitPlanet
      );
    });
  };

  const animatePlanetHit = () => {
    Animated.sequence([
      Animated.timing(planetShake, {
        toValue: 10,
        duration: 100,
        useNativeDriver: true,
      }),
      Animated.timing(planetShake, {
        toValue: -10,
        duration: 100,
        useNativeDriver: true,
      }),
      Animated.timing(planetShake, {
        toValue: 0,
        duration: 100,
        useNativeDriver: true,
      }),
    ]).start();
  };

  const animatePlanetDefense = () => {
    Animated.sequence([
      Animated.timing(planetScale, {
        toValue: 1.2,
        duration: 200,
        useNativeDriver: true,
      }),
      Animated.timing(planetScale, {
        toValue: 1,
        duration: 200,
        useNativeDriver: true,
      }),
    ]).start();
  };

  const handleInputSubmit = () => {
    if (!userInput.trim()) return;

    const input = userInput.trim().toLowerCase();
    let meteorDestroyed = false;

    setMeteors(prev => {
      const updatedMeteors = prev.map(meteor => {
        if (meteor.destroyed || meteor.hitPlanet) return meteor;

        const correctAnswer = meteor.correctAnswer.toLowerCase();
        if (input === correctAnswer) {
          meteorDestroyed = true;
          setScore(prevScore => prevScore + 1);
          animatePlanetDefense();
          return { ...meteor, destroyed: true };
        }
        return meteor;
      });

      return updatedMeteors;
    });

    setUserInput('');
  };

  const startGame = () => {
    setGameStarted(true);
  };

  const resetGame = () => {
    setScore(0);
    setLives(3);
    setGameOver(false);
    setGameComplete(false);
    setMeteors([]);
    setCurrentMeteorIndex(0);
    setUserInput('');
    setGameStarted(false);
    setGameTime(0);
    finalScoreRef.current = 0;
    completionCalledRef.current = false;
    
    // Clear any pending timers
    if (gameLoopRef.current) clearInterval(gameLoopRef.current);
    if (meteorSpawnRef.current) clearTimeout(meteorSpawnRef.current);
    if (gameTimeRef.current) clearInterval(gameTimeRef.current);
  };

  const handleReturnToMenu = () => {
    onGameComplete(score);
  };

  if (gameComplete) {
    return (
      <View style={styles.gameContainer}>
        <View style={styles.completionContainer}>
<<<<<<< HEAD
          <Text style={styles.completionTitle}>🎉 Planet Defense Complete!</Text>
          <Text style={styles.completionSubtitle}>Meteors Destroyed: {score}/{meteorCount}</Text>
          <Text style={styles.completionSubtitle}>Accuracy: {Math.round((score / meteorCount) * 100)}%</Text>
          <Text style={styles.completionSubtitle}>Time: {gameTime}s</Text>
          
          <View style={styles.scoreCircle}>
            <Text style={styles.scorePercentage}>
              {Math.round((score / meteorCount) * 100)}%
            </Text>
          </View>
          
          <TouchableOpacity style={styles.resetButton} onPress={resetGame}>
            <Text style={styles.resetButtonText}>Defend Again</Text>
          </TouchableOpacity>
=======
          <Text style={styles.completionTitle}>🎉 Gravity Game Complete!</Text>
          <Text style={styles.completionSubtitle}>Great job!</Text>
          
          <View style={styles.statsContainer}>
            <View style={styles.statItem}>
              <Text style={styles.statLabel}>Score</Text>
              <Text style={styles.statValue}>{score}/{gameData.questions.length}</Text>
            </View>
            <View style={styles.statItem}>
              <Text style={styles.statLabel}>Percentage</Text>
              <Text style={styles.statValue}>{Math.round((score / gameData.questions.length) * 100)}%</Text>
            </View>
          </View>
          
          <View style={styles.actionButtons}>
            <TouchableOpacity style={styles.resetButton} onPress={resetGame}>
              <Text style={styles.resetButtonText}>Play Again</Text>
            </TouchableOpacity>
            
            <TouchableOpacity style={styles.exitButton} onPress={handleReturnToMenu}>
              <Text style={styles.exitButtonText}>Return to Menu</Text>
            </TouchableOpacity>
          </View>
>>>>>>> 12329518
        </View>
      </View>
    );
  }

  if (gameOver) {
    return (
      <View style={styles.gameContainer}>
        <View style={styles.completionContainer}>
<<<<<<< HEAD
          <Text style={styles.completionTitle}>💥 Planet Destroyed!</Text>
          <Text style={styles.completionSubtitle}>Meteors Destroyed: {score}/{meteorCount}</Text>
          <Text style={styles.completionSubtitle}>Final Accuracy: {Math.round((score / meteorCount) * 100)}%</Text>
          <Text style={styles.completionSubtitle}>Survived: {gameTime}s</Text>
          
          <View style={styles.scoreCircle}>
            <Text style={styles.scorePercentage}>
              {Math.round((score / meteorCount) * 100)}%
            </Text>
=======
          <Text style={styles.completionTitle}>💥 Gravity Game Over!</Text>
          <Text style={styles.completionSubtitle}>Better luck next time!</Text>
          
          <View style={styles.statsContainer}>
            <View style={styles.statItem}>
              <Text style={styles.statLabel}>Score</Text>
              <Text style={styles.statValue}>{score}/{gameData.questions.length}</Text>
            </View>
            <View style={styles.statItem}>
              <Text style={styles.statLabel}>Percentage</Text>
              <Text style={styles.statValue}>{Math.round((score / gameData.questions.length) * 100)}%</Text>
            </View>
>>>>>>> 12329518
          </View>
          
          <View style={styles.actionButtons}>
            <TouchableOpacity style={styles.resetButton} onPress={resetGame}>
              <Text style={styles.resetButtonText}>Play Again</Text>
            </TouchableOpacity>
            
            <TouchableOpacity style={styles.exitButton} onPress={handleReturnToMenu}>
              <Text style={styles.exitButtonText}>Return to Menu</Text>
            </TouchableOpacity>
          </View>
        </View>
      </View>
    );
  }

  if (!gameStarted) {
    return (
      <View style={styles.gameContainer}>
        <View style={styles.startContainer}>
          <Text style={styles.startTitle}>🪐 Planet Defense</Text>
          <Text style={styles.startSubtitle}>Type the correct answers to destroy meteors!</Text>
          <Text style={styles.startInfo}>
            • Meteors will fall from the sky{'\n'}
            • Type the matching answer to destroy them{'\n'}
            • Protect your planet from impact!
          </Text>
          
          <View style={styles.gameStats}>
            <Text style={styles.statText}>Difficulty: {difficulty}</Text>
            <Text style={styles.statText}>Gravity Speed: {gravitySpeed}x</Text>
            <Text style={styles.statText}>Meteors: {meteorCount}</Text>
          </View>
          
          <TouchableOpacity style={styles.startButton} onPress={startGame}>
            <Text style={styles.startButtonText}>Start Defense</Text>
            <Ionicons name="play" size={20} color="white" />
          </TouchableOpacity>
        </View>
      </View>
    );
  }

  return (
    <KeyboardAvoidingView 
      style={styles.gameContainer} 
      behavior={Platform.OS === 'ios' ? 'padding' : 'height'}
    >
      {/* Game Header */}
      <View style={styles.gameHeader}>
        <View style={styles.headerInfo}>
          <Text style={styles.scoreText}>Destroyed: {score}</Text>
          <Text style={styles.livesText}>Lives: {lives}</Text>
          <Text style={styles.timeText}>Time: {gameTime}s</Text>
        </View>
        <Text style={styles.meteorCounter}>
          Wave {currentMeteorIndex + 1} of {meteorCount}
        </Text>
      </View>

      {/* Game Area */}
      <View style={styles.gameArea}>
        {/* Space Background */}
        <View style={styles.spaceBackground}>
          <View style={styles.star} />
          <View style={[styles.star, styles.star2]} />
          <View style={[styles.star, styles.star3]} />
        </View>

        {/* Meteors */}
        {meteors.map((meteor) => (
          <Animated.View
            key={meteor.id}
            style={[
              styles.meteor,
              {
                left: meteor.x,
                top: meteor.y,
                opacity: meteor.destroyed ? 0 : 1,
                transform: meteor.destroyed ? [{ scale: 0 }] : [{ scale: 1 }],
              },
            ]}
          >
            <View style={styles.meteorBody}>
              <Text style={styles.meteorText}>{meteor.text}</Text>
            </View>
          </Animated.View>
        ))}

        {/* Planet with Animation */}
        <Animated.View 
          style={[
            styles.planet, 
            { 
              transform: [
                { scale: planetScale },
                { translateX: planetShake }
              ] 
            }
          ]}
        >
          <Ionicons name="planet" size={80} color="#3b82f6" />
        </Animated.View>
      </View>

      {/* Input Area */}
      <View style={styles.inputArea}>
        <Text style={styles.inputLabel}>Type the answer:</Text>
        <View style={styles.inputContainer}>
          <TextInput
            style={styles.textInput}
            value={userInput}
            onChangeText={setUserInput}
            onSubmitEditing={handleInputSubmit}
            placeholder="Enter answer..."
            placeholderTextColor="#94a3b8"
            autoCapitalize="none"
            autoCorrect={false}
            returnKeyType="done"
          />
          <TouchableOpacity style={styles.submitButton} onPress={handleInputSubmit}>
            <Ionicons name="send" size={20} color="white" />
          </TouchableOpacity>
        </View>
      </View>
    </KeyboardAvoidingView>
  );
};

const styles = StyleSheet.create({
  gameContainer: {
    flex: 1,
    backgroundColor: '#0f172a',
  },
  gameHeader: {
    flexDirection: 'row',
    justifyContent: 'space-between',
    alignItems: 'center',
    padding: 20,
    backgroundColor: 'rgba(255,255,255,0.1)',
  },
  headerInfo: {
    flexDirection: 'row',
    gap: 20,
  },
  scoreText: {
    fontSize: 16,
    fontWeight: '600',
    color: '#ffffff',
  },
  livesText: {
    fontSize: 16,
    fontWeight: '600',
    color: '#ef4444',
  },
  timeText: {
    fontSize: 16,
    fontWeight: '600',
    color: '#fbbf24',
  },
  meteorCounter: {
    fontSize: 14,
    color: '#94a3b8',
    fontWeight: '500',
  },
  gameArea: {
    flex: 1,
    position: 'relative',
  },
  spaceBackground: {
    position: 'absolute',
    top: 0,
    left: 0,
    right: 0,
    bottom: 0,
  },
  star: {
    position: 'absolute',
    width: 4,
    height: 4,
    backgroundColor: '#ffffff',
    borderRadius: 2,
    top: '20%',
    left: '20%',
  },
  star2: {
    top: '60%',
    left: '80%',
  },
  star3: {
    top: '40%',
    left: '60%',
  },
  meteor: {
    position: 'absolute',
    zIndex: 2,
  },
  meteorBody: {
    backgroundColor: '#ef4444',
    paddingHorizontal: 12,
    paddingVertical: 8,
    borderRadius: 8,
    borderWidth: 2,
    borderColor: '#dc2626',
    shadowColor: '#ef4444',
    shadowOffset: { width: 0, height: 0 },
    shadowOpacity: 0.8,
    shadowRadius: 4,
    elevation: 5,
  },
  meteorText: {
    color: '#ffffff',
    fontSize: 14,
    fontWeight: '600',
    textAlign: 'center',
  },
  planet: {
    position: 'absolute',
    bottom: 50,
    left: width / 2 - 40,
    zIndex: 3,
  },
  inputArea: {
    backgroundColor: 'rgba(255,255,255,0.1)',
    padding: 20,
    borderTopWidth: 1,
    borderTopColor: 'rgba(255,255,255,0.2)',
  },
  inputLabel: {
    fontSize: 16,
    fontWeight: '600',
    color: '#ffffff',
    marginBottom: 10,
    textAlign: 'center',
  },
  inputContainer: {
    flexDirection: 'row',
    alignItems: 'center',
    gap: 10,
  },
  textInput: {
    flex: 1,
    backgroundColor: 'rgba(255,255,255,0.1)',
    borderWidth: 2,
    borderColor: 'rgba(255,255,255,0.3)',
    borderRadius: 12,
    paddingHorizontal: 16,
    paddingVertical: 12,
    fontSize: 16,
    color: '#ffffff',
  },
  submitButton: {
    backgroundColor: '#3b82f6',
    padding: 12,
    borderRadius: 12,
  },
  startContainer: {
    flex: 1,
    justifyContent: 'center',
    alignItems: 'center',
    padding: 40,
  },
  startTitle: {
    fontSize: 32,
    fontWeight: '700',
    color: '#ffffff',
    textAlign: 'center',
    marginBottom: 16,
  },
  startSubtitle: {
    fontSize: 18,
    color: '#94a3b8',
    textAlign: 'center',
    marginBottom: 24,
  },
  startInfo: {
    fontSize: 16,
    color: '#cbd5e1',
    textAlign: 'center',
    lineHeight: 24,
    marginBottom: 32,
  },
  gameStats: {
    backgroundColor: 'rgba(255,255,255,0.1)',
    padding: 20,
    borderRadius: 12,
    marginBottom: 32,
    width: '100%',
  },
  statText: {
    fontSize: 16,
    color: '#ffffff',
    textAlign: 'center',
    marginBottom: 8,
  },
  startButton: {
    backgroundColor: '#3b82f6',
    paddingHorizontal: 32,
    paddingVertical: 16,
    borderRadius: 12,
    flexDirection: 'row',
    alignItems: 'center',
    gap: 8,
  },
  startButtonText: {
    fontSize: 18,
    fontWeight: '600',
    color: '#ffffff',
  },
  completionContainer: {
    flex: 1,
    justifyContent: 'center',
    alignItems: 'center',
    padding: 40,
  },
  completionTitle: {
    fontSize: 28,
    fontWeight: '700',
    color: '#1e293b',
    textAlign: 'center',
    marginBottom: 8,
  },
  completionSubtitle: {
    fontSize: 18,
    color: '#64748b',
    textAlign: 'center',
    marginBottom: 20,
  },
  statsContainer: {
    flexDirection: 'row',
    gap: 40,
    marginBottom: 40,
  },
  statItem: {
    alignItems: 'center',
  },
  statLabel: {
    fontSize: 14,
    color: '#64748b',
    marginBottom: 8,
  },
  statValue: {
    fontSize: 24,
    fontWeight: '700',
    color: '#6466E9',
  },
  scoreCircle: {
    width: 120,
    height: 120,
    borderRadius: 60,
    backgroundColor: '#3b82f6',
    alignItems: 'center',
    justifyContent: 'center',
    marginBottom: 40,
  },
  scorePercentage: {
    fontSize: 32,
    fontWeight: '700',
    color: '#ffffff',
  },
  actionButtons: {
    flexDirection: 'row',
    gap: 12,
    marginTop: 24,
  },
  resetButton: {
    flex: 1,
    backgroundColor: '#6466E9',
    paddingVertical: 16,
    borderRadius: 12,
    alignItems: 'center',
  },
  resetButtonText: {
    fontSize: 16,
    fontWeight: '600',
    color: '#ffffff',
  },
  exitButton: {
    flex: 1,
    backgroundColor: '#f1f5f9',
    paddingVertical: 16,
    borderRadius: 12,
    alignItems: 'center',
    borderWidth: 1,
    borderColor: '#e2e8f0',
  },
  exitButtonText: {
    fontSize: 16,
    fontWeight: '600',
    color: '#64748b',
  },
});

export default GravityGame;<|MERGE_RESOLUTION|>--- conflicted
+++ resolved
@@ -1,27 +1,6 @@
 import React, { useState, useEffect, useRef } from 'react';
-import { 
-  View, 
-  Text, 
-  TouchableOpacity, 
-  StyleSheet, 
-  Dimensions, 
-  Animated, 
-  TextInput,
-  KeyboardAvoidingView,
-  Platform
-} from 'react-native';
+import { View, Text, TouchableOpacity, StyleSheet, Dimensions } from 'react-native';
 import { Ionicons } from '@expo/vector-icons';
-
-interface Meteor {
-  id: string;
-  text: string;
-  correctAnswer: string;
-  fallSpeed: number;
-  x: number;
-  y: number;
-  destroyed: boolean;
-  hitPlanet: boolean;
-}
 
 interface GravityGameProps {
   gameData: any;
@@ -36,193 +15,48 @@
   const [lives, setLives] = useState(3);
   const [gameOver, setGameOver] = useState(false);
   const [gameComplete, setGameComplete] = useState(false);
-  const [meteors, setMeteors] = useState<Meteor[]>([]);
-  const [currentMeteorIndex, setCurrentMeteorIndex] = useState(0);
-  const [userInput, setUserInput] = useState('');
-  const [gameStarted, setGameStarted] = useState(false);
-  const [gameTime, setGameTime] = useState(0);
+  const [currentQuestionIndex, setCurrentQuestionIndex] = useState(0);
 
   // Use ref to capture final score and prevent multiple calls
   const finalScoreRef = useRef<number>(0);
   const completionCalledRef = useRef<boolean>(false);
-  const gameLoopRef = useRef<NodeJS.Timeout | null>(null);
-  const meteorSpawnRef = useRef<NodeJS.Timeout | null>(null);
-  const gameTimeRef = useRef<NodeJS.Timeout | null>(null);
-
-  // Animation values
-  const planetScale = useRef(new Animated.Value(1)).current;
-  const planetShake = useRef(new Animated.Value(0)).current;
-
-  // Game settings
-  const gravitySpeed = gameData.setupOptions?.gravitySpeed || 1.0;
-  const difficulty = gameData.setupOptions?.difficulty || 'medium';
-  const meteorCount = gameData.setupOptions?.meteorCount || 30;
 
   useEffect(() => {
     if ((gameComplete || gameOver) && !completionCalledRef.current) {
-      console.log('🪐 Planet Defense calling onGameComplete with:', {
-        score: finalScoreRef.current,
-        meteorsDestroyed: score
+      console.log('🪐 Gravity Game calling onGameComplete with:', {
+        score: finalScoreRef.current
       });
       completionCalledRef.current = true;
       onGameComplete(finalScoreRef.current);
     }
-  }, [gameComplete, gameOver]);
-
-  // Game loop
-  useEffect(() => {
-    if (gameStarted && !gameOver && !gameComplete) {
-      gameLoopRef.current = setInterval(() => {
-        updateMeteors();
-      }, 16); // ~60 FPS
-
-      gameTimeRef.current = setInterval(() => {
-        setGameTime(prev => prev + 1);
-      }, 1000);
+  }, [gameComplete, gameOver]); // Only depend on gameComplete and gameOver to avoid multiple calls
+
+  const handleCorrectAnswer = () => {
+    setScore(score + 1);
+    if (currentQuestionIndex < gameData.questions.length - 1) {
+      setCurrentQuestionIndex(currentQuestionIndex + 1);
+    } else {
+      // Capture final score before completing game
+      finalScoreRef.current = score + 1; // +1 because we just scored
+      setGameComplete(true);
     }
-
-    return () => {
-      if (gameLoopRef.current) clearInterval(gameLoopRef.current);
-      if (gameTimeRef.current) clearInterval(gameTimeRef.current);
-    };
-  }, [gameStarted, gameOver, gameComplete]);
-
-  // Meteor spawning
-  useEffect(() => {
-    if (gameStarted && currentMeteorIndex < meteorCount && !gameOver && !gameComplete) {
-      const meteorData = gameData.questions[currentMeteorIndex];
-      const spawnDelay = meteorData.spawnDelay || (2000 + Math.random() * 2000);
-
-      meteorSpawnRef.current = setTimeout(() => {
-        spawnMeteor(meteorData);
-        setCurrentMeteorIndex(prev => prev + 1);
-      }, spawnDelay);
-    }
-
-    return () => {
-      if (meteorSpawnRef.current) clearTimeout(meteorSpawnRef.current);
-    };
-  }, [gameStarted, currentMeteorIndex, meteorCount, gameOver, gameComplete]);
-
-  // Check for game completion
-  useEffect(() => {
-    if (currentMeteorIndex >= meteorCount && meteors.length === 0 && !gameComplete && !gameOver) {
+  };
+
+  const handleWrongAnswer = () => {
+    const newLives = lives - 1;
+    setLives(newLives);
+    
+    if (newLives <= 0) {
+      // Capture final score before game over
+      finalScoreRef.current = score;
+      setGameOver(true);
+    } else if (currentQuestionIndex < gameData.questions.length - 1) {
+      setCurrentQuestionIndex(currentQuestionIndex + 1);
+    } else {
+      // Capture final score before completing game
       finalScoreRef.current = score;
       setGameComplete(true);
     }
-  }, [currentMeteorIndex, meteorCount, meteors.length, gameComplete, gameOver, score]);
-
-  const spawnMeteor = (meteorData: any) => {
-    const newMeteor: Meteor = {
-      id: meteorData.meteorId || Math.random().toString(36).substr(2, 9),
-      text: meteorData.question,
-      correctAnswer: meteorData.correctAnswer,
-      fallSpeed: meteorData.fallSpeed || 3,
-      x: Math.random() * (width - 100) + 50, // Random x position
-      y: -50, // Start above screen
-      destroyed: false,
-      hitPlanet: false,
-    };
-
-    setMeteors(prev => [...prev, newMeteor]);
-  };
-
-  const updateMeteors = () => {
-    setMeteors(prev => {
-      const updatedMeteors = prev.map(meteor => {
-        if (meteor.destroyed || meteor.hitPlanet) return meteor;
-
-        const newY = meteor.y + meteor.fallSpeed;
-        
-        // Check if meteor hit the planet (bottom of screen)
-        if (newY > height - 200) {
-          // Meteor hit planet
-          animatePlanetHit();
-          setLives(prevLives => {
-            const newLives = prevLives - 1;
-            if (newLives <= 0) {
-              finalScoreRef.current = score;
-              setTimeout(() => setGameOver(true), 500);
-            }
-            return newLives;
-          });
-          
-          return { ...meteor, y: newY, hitPlanet: true };
-        }
-
-        return { ...meteor, y: newY };
-      });
-
-      // Remove meteors that are off screen or destroyed
-      return updatedMeteors.filter(meteor => 
-        meteor.y < height + 100 && !meteor.destroyed && !meteor.hitPlanet
-      );
-    });
-  };
-
-  const animatePlanetHit = () => {
-    Animated.sequence([
-      Animated.timing(planetShake, {
-        toValue: 10,
-        duration: 100,
-        useNativeDriver: true,
-      }),
-      Animated.timing(planetShake, {
-        toValue: -10,
-        duration: 100,
-        useNativeDriver: true,
-      }),
-      Animated.timing(planetShake, {
-        toValue: 0,
-        duration: 100,
-        useNativeDriver: true,
-      }),
-    ]).start();
-  };
-
-  const animatePlanetDefense = () => {
-    Animated.sequence([
-      Animated.timing(planetScale, {
-        toValue: 1.2,
-        duration: 200,
-        useNativeDriver: true,
-      }),
-      Animated.timing(planetScale, {
-        toValue: 1,
-        duration: 200,
-        useNativeDriver: true,
-      }),
-    ]).start();
-  };
-
-  const handleInputSubmit = () => {
-    if (!userInput.trim()) return;
-
-    const input = userInput.trim().toLowerCase();
-    let meteorDestroyed = false;
-
-    setMeteors(prev => {
-      const updatedMeteors = prev.map(meteor => {
-        if (meteor.destroyed || meteor.hitPlanet) return meteor;
-
-        const correctAnswer = meteor.correctAnswer.toLowerCase();
-        if (input === correctAnswer) {
-          meteorDestroyed = true;
-          setScore(prevScore => prevScore + 1);
-          animatePlanetDefense();
-          return { ...meteor, destroyed: true };
-        }
-        return meteor;
-      });
-
-      return updatedMeteors;
-    });
-
-    setUserInput('');
-  };
-
-  const startGame = () => {
-    setGameStarted(true);
   };
 
   const resetGame = () => {
@@ -230,18 +64,9 @@
     setLives(3);
     setGameOver(false);
     setGameComplete(false);
-    setMeteors([]);
-    setCurrentMeteorIndex(0);
-    setUserInput('');
-    setGameStarted(false);
-    setGameTime(0);
-    finalScoreRef.current = 0;
-    completionCalledRef.current = false;
-    
-    // Clear any pending timers
-    if (gameLoopRef.current) clearInterval(gameLoopRef.current);
-    if (meteorSpawnRef.current) clearTimeout(meteorSpawnRef.current);
-    if (gameTimeRef.current) clearInterval(gameTimeRef.current);
+    setCurrentQuestionIndex(0);
+    finalScoreRef.current = 0; // Reset the ref as well
+    completionCalledRef.current = false; // Reset completion called flag
   };
 
   const handleReturnToMenu = () => {
@@ -252,22 +77,6 @@
     return (
       <View style={styles.gameContainer}>
         <View style={styles.completionContainer}>
-<<<<<<< HEAD
-          <Text style={styles.completionTitle}>🎉 Planet Defense Complete!</Text>
-          <Text style={styles.completionSubtitle}>Meteors Destroyed: {score}/{meteorCount}</Text>
-          <Text style={styles.completionSubtitle}>Accuracy: {Math.round((score / meteorCount) * 100)}%</Text>
-          <Text style={styles.completionSubtitle}>Time: {gameTime}s</Text>
-          
-          <View style={styles.scoreCircle}>
-            <Text style={styles.scorePercentage}>
-              {Math.round((score / meteorCount) * 100)}%
-            </Text>
-          </View>
-          
-          <TouchableOpacity style={styles.resetButton} onPress={resetGame}>
-            <Text style={styles.resetButtonText}>Defend Again</Text>
-          </TouchableOpacity>
-=======
           <Text style={styles.completionTitle}>🎉 Gravity Game Complete!</Text>
           <Text style={styles.completionSubtitle}>Great job!</Text>
           
@@ -291,7 +100,6 @@
               <Text style={styles.exitButtonText}>Return to Menu</Text>
             </TouchableOpacity>
           </View>
->>>>>>> 12329518
         </View>
       </View>
     );
@@ -301,17 +109,6 @@
     return (
       <View style={styles.gameContainer}>
         <View style={styles.completionContainer}>
-<<<<<<< HEAD
-          <Text style={styles.completionTitle}>💥 Planet Destroyed!</Text>
-          <Text style={styles.completionSubtitle}>Meteors Destroyed: {score}/{meteorCount}</Text>
-          <Text style={styles.completionSubtitle}>Final Accuracy: {Math.round((score / meteorCount) * 100)}%</Text>
-          <Text style={styles.completionSubtitle}>Survived: {gameTime}s</Text>
-          
-          <View style={styles.scoreCircle}>
-            <Text style={styles.scorePercentage}>
-              {Math.round((score / meteorCount) * 100)}%
-            </Text>
-=======
           <Text style={styles.completionTitle}>💥 Gravity Game Over!</Text>
           <Text style={styles.completionSubtitle}>Better luck next time!</Text>
           
@@ -324,7 +121,6 @@
               <Text style={styles.statLabel}>Percentage</Text>
               <Text style={styles.statValue}>{Math.round((score / gameData.questions.length) * 100)}%</Text>
             </View>
->>>>>>> 12329518
           </View>
           
           <View style={styles.actionButtons}>
@@ -341,116 +137,55 @@
     );
   }
 
-  if (!gameStarted) {
-    return (
-      <View style={styles.gameContainer}>
-        <View style={styles.startContainer}>
-          <Text style={styles.startTitle}>🪐 Planet Defense</Text>
-          <Text style={styles.startSubtitle}>Type the correct answers to destroy meteors!</Text>
-          <Text style={styles.startInfo}>
-            • Meteors will fall from the sky{'\n'}
-            • Type the matching answer to destroy them{'\n'}
-            • Protect your planet from impact!
-          </Text>
-          
-          <View style={styles.gameStats}>
-            <Text style={styles.statText}>Difficulty: {difficulty}</Text>
-            <Text style={styles.statText}>Gravity Speed: {gravitySpeed}x</Text>
-            <Text style={styles.statText}>Meteors: {meteorCount}</Text>
-          </View>
-          
-          <TouchableOpacity style={styles.startButton} onPress={startGame}>
-            <Text style={styles.startButtonText}>Start Defense</Text>
-            <Ionicons name="play" size={20} color="white" />
-          </TouchableOpacity>
-        </View>
-      </View>
-    );
-  }
+  const currentQuestion = gameData.questions[currentQuestionIndex];
 
   return (
-    <KeyboardAvoidingView 
-      style={styles.gameContainer} 
-      behavior={Platform.OS === 'ios' ? 'padding' : 'height'}
-    >
+    <View style={styles.gameContainer}>
       {/* Game Header */}
       <View style={styles.gameHeader}>
         <View style={styles.headerInfo}>
-          <Text style={styles.scoreText}>Destroyed: {score}</Text>
+          <Text style={styles.scoreText}>Score: {score}</Text>
           <Text style={styles.livesText}>Lives: {lives}</Text>
-          <Text style={styles.timeText}>Time: {gameTime}s</Text>
-        </View>
-        <Text style={styles.meteorCounter}>
-          Wave {currentMeteorIndex + 1} of {meteorCount}
+        </View>
+        <Text style={styles.questionCounter}>
+          {currentQuestionIndex + 1} of {gameData.questions.length}
         </Text>
       </View>
 
       {/* Game Area */}
       <View style={styles.gameArea}>
-        {/* Space Background */}
-        <View style={styles.spaceBackground}>
-          <View style={styles.star} />
-          <View style={[styles.star, styles.star2]} />
-          <View style={[styles.star, styles.star3]} />
-        </View>
-
-        {/* Meteors */}
-        {meteors.map((meteor) => (
-          <Animated.View
-            key={meteor.id}
-            style={[
-              styles.meteor,
-              {
-                left: meteor.x,
-                top: meteor.y,
-                opacity: meteor.destroyed ? 0 : 1,
-                transform: meteor.destroyed ? [{ scale: 0 }] : [{ scale: 1 }],
-              },
-            ]}
-          >
-            <View style={styles.meteorBody}>
-              <Text style={styles.meteorText}>{meteor.text}</Text>
-            </View>
-          </Animated.View>
-        ))}
-
-        {/* Planet with Animation */}
-        <Animated.View 
-          style={[
-            styles.planet, 
-            { 
-              transform: [
-                { scale: planetScale },
-                { translateX: planetShake }
-              ] 
-            }
-          ]}
-        >
+        {/* Planet */}
+        <View style={styles.planet}>
           <Ionicons name="planet" size={80} color="#3b82f6" />
-        </Animated.View>
+        </View>
+
+        {/* Question */}
+        <View style={styles.questionContainer}>
+          <Text style={styles.questionText}>
+            {currentQuestion.question || 'Defend the planet!'}
+          </Text>
+        </View>
+
+        {/* Answer Options */}
+        <View style={styles.answersContainer}>
+          {currentQuestion.options?.map((option: string, index: number) => (
+            <TouchableOpacity
+              key={index}
+              style={styles.answerButton}
+              onPress={() => {
+                if (option === currentQuestion.correctAnswer) {
+                  handleCorrectAnswer();
+                } else {
+                  handleWrongAnswer();
+                }
+              }}
+            >
+              <Text style={styles.answerButtonText}>{option}</Text>
+            </TouchableOpacity>
+          ))}
+        </View>
       </View>
-
-      {/* Input Area */}
-      <View style={styles.inputArea}>
-        <Text style={styles.inputLabel}>Type the answer:</Text>
-        <View style={styles.inputContainer}>
-          <TextInput
-            style={styles.textInput}
-            value={userInput}
-            onChangeText={setUserInput}
-            onSubmitEditing={handleInputSubmit}
-            placeholder="Enter answer..."
-            placeholderTextColor="#94a3b8"
-            autoCapitalize="none"
-            autoCorrect={false}
-            returnKeyType="done"
-          />
-          <TouchableOpacity style={styles.submitButton} onPress={handleInputSubmit}>
-            <Ionicons name="send" size={20} color="white" />
-          </TouchableOpacity>
-        </View>
-      </View>
-    </KeyboardAvoidingView>
+    </View>
   );
 };
 
@@ -480,158 +215,49 @@
     fontWeight: '600',
     color: '#ef4444',
   },
-  timeText: {
-    fontSize: 16,
-    fontWeight: '600',
-    color: '#fbbf24',
-  },
-  meteorCounter: {
+  questionCounter: {
     fontSize: 14,
     color: '#94a3b8',
     fontWeight: '500',
   },
   gameArea: {
     flex: 1,
-    position: 'relative',
-  },
-  spaceBackground: {
-    position: 'absolute',
-    top: 0,
-    left: 0,
-    right: 0,
-    bottom: 0,
-  },
-  star: {
-    position: 'absolute',
-    width: 4,
-    height: 4,
-    backgroundColor: '#ffffff',
-    borderRadius: 2,
-    top: '20%',
-    left: '20%',
-  },
-  star2: {
-    top: '60%',
-    left: '80%',
-  },
-  star3: {
-    top: '40%',
-    left: '60%',
-  },
-  meteor: {
-    position: 'absolute',
-    zIndex: 2,
-  },
-  meteorBody: {
-    backgroundColor: '#ef4444',
-    paddingHorizontal: 12,
-    paddingVertical: 8,
-    borderRadius: 8,
-    borderWidth: 2,
-    borderColor: '#dc2626',
-    shadowColor: '#ef4444',
-    shadowOffset: { width: 0, height: 0 },
-    shadowOpacity: 0.8,
-    shadowRadius: 4,
-    elevation: 5,
-  },
-  meteorText: {
-    color: '#ffffff',
-    fontSize: 14,
-    fontWeight: '600',
+    justifyContent: 'center',
+    alignItems: 'center',
+    padding: 40,
+  },
+  planet: {
+    marginBottom: 40,
+  },
+  questionContainer: {
+    backgroundColor: 'rgba(255,255,255,0.1)',
+    padding: 24,
+    borderRadius: 16,
+    marginBottom: 40,
+    maxWidth: width - 80,
+  },
+  questionText: {
+    fontSize: 18,
+    fontWeight: '600',
+    color: '#ffffff',
     textAlign: 'center',
-  },
-  planet: {
-    position: 'absolute',
-    bottom: 50,
-    left: width / 2 - 40,
-    zIndex: 3,
-  },
-  inputArea: {
-    backgroundColor: 'rgba(255,255,255,0.1)',
-    padding: 20,
-    borderTopWidth: 1,
-    borderTopColor: 'rgba(255,255,255,0.2)',
-  },
-  inputLabel: {
-    fontSize: 16,
-    fontWeight: '600',
-    color: '#ffffff',
-    marginBottom: 10,
-    textAlign: 'center',
-  },
-  inputContainer: {
-    flexDirection: 'row',
-    alignItems: 'center',
-    gap: 10,
-  },
-  textInput: {
-    flex: 1,
-    backgroundColor: 'rgba(255,255,255,0.1)',
-    borderWidth: 2,
-    borderColor: 'rgba(255,255,255,0.3)',
-    borderRadius: 12,
-    paddingHorizontal: 16,
-    paddingVertical: 12,
-    fontSize: 16,
-    color: '#ffffff',
-  },
-  submitButton: {
-    backgroundColor: '#3b82f6',
-    padding: 12,
-    borderRadius: 12,
-  },
-  startContainer: {
-    flex: 1,
-    justifyContent: 'center',
-    alignItems: 'center',
-    padding: 40,
-  },
-  startTitle: {
-    fontSize: 32,
-    fontWeight: '700',
-    color: '#ffffff',
-    textAlign: 'center',
-    marginBottom: 16,
-  },
-  startSubtitle: {
-    fontSize: 18,
-    color: '#94a3b8',
-    textAlign: 'center',
-    marginBottom: 24,
-  },
-  startInfo: {
-    fontSize: 16,
-    color: '#cbd5e1',
-    textAlign: 'center',
-    lineHeight: 24,
-    marginBottom: 32,
-  },
-  gameStats: {
+    lineHeight: 26,
+  },
+  answersContainer: {
+    width: '100%',
+    gap: 16,
+  },
+  answerButton: {
     backgroundColor: 'rgba(255,255,255,0.1)',
     padding: 20,
     borderRadius: 12,
-    marginBottom: 32,
-    width: '100%',
-  },
-  statText: {
-    fontSize: 16,
-    color: '#ffffff',
-    textAlign: 'center',
-    marginBottom: 8,
-  },
-  startButton: {
-    backgroundColor: '#3b82f6',
-    paddingHorizontal: 32,
-    paddingVertical: 16,
-    borderRadius: 12,
-    flexDirection: 'row',
-    alignItems: 'center',
-    gap: 8,
-  },
-  startButtonText: {
-    fontSize: 18,
-    fontWeight: '600',
+    borderWidth: 2,
+    borderColor: 'rgba(255,255,255,0.2)',
+    alignItems: 'center',
+  },
+  answerButtonText: {
+    fontSize: 16,
+    fontWeight: '500',
     color: '#ffffff',
   },
   completionContainer: {
@@ -651,7 +277,7 @@
     fontSize: 18,
     color: '#64748b',
     textAlign: 'center',
-    marginBottom: 20,
+    marginBottom: 40,
   },
   statsContainer: {
     flexDirection: 'row',
