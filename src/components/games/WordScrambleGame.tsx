import React, { useState, useEffect, useRef } from 'react';
import { View, Text, TouchableOpacity, StyleSheet, TextInput, Alert } from 'react-native';
import { Ionicons } from '@expo/vector-icons';

interface WordScrambleGameProps {
  gameData: any;
  onClose: () => void;
  onGameComplete: (score: number) => void;
  onPlayAgain: () => void;
}

const WordScrambleGame: React.FC<WordScrambleGameProps> = ({ gameData, onClose, onGameComplete, onPlayAgain }) => {
  const [currentQuestionIndex, setCurrentQuestionIndex] = useState(0);
  const [scrambledWord, setScrambledWord] = useState('');
  const [userAnswer, setUserAnswer] = useState('');
  const [score, setScore] = useState(0);
  const [showResult, setShowResult] = useState(false);
  const [isCorrect, setIsCorrect] = useState(false);
  const [gameComplete, setGameComplete] = useState(false);

  // Use ref to capture final score and prevent multiple calls
  const finalScoreRef = useRef<number>(0);
  const completionCalledRef = useRef<boolean>(false);

  useEffect(() => {
    if (gameData.questions && gameData.questions.length > 0) {
      generateScrambledWord();
    }
  }, [currentQuestionIndex, gameData.questions]);

  const generateScrambledWord = () => {
    const currentQuestion = gameData?.questions?.[currentQuestionIndex];
    if (currentQuestion && currentQuestion.correctAnswer) {
      const word = currentQuestion.correctAnswer;
      const scrambled = word.split('').sort(() => Math.random() - 0.5).join('');
      setScrambledWord(scrambled);
      setUserAnswer('');
      setShowResult(false);
    }
  };

  const checkAnswer = () => {
    const currentQuestion = gameData?.questions?.[currentQuestionIndex];
    if (!currentQuestion) return;
    
    const correct = currentQuestion.correctAnswer?.toLowerCase().trim() || '';
    const userInput = userAnswer.toLowerCase().trim();
    
    const correctAnswer = userInput === correct;
    setIsCorrect(correctAnswer);
    
    if (correctAnswer) {
      setScore(score + 1);
    }
    
    setShowResult(true);
    
    setTimeout(() => {
      if (currentQuestionIndex < (gameData?.questions?.length || 0) - 1) {
        setCurrentQuestionIndex(currentQuestionIndex + 1);
      } else {
        // Capture final score before completing game
        finalScoreRef.current = score + (correctAnswer ? 1 : 0);
        setGameComplete(true);
      }
    }, 2000);
  };

  const skipQuestion = () => {
    if (currentQuestionIndex < (gameData?.questions?.length || 0) - 1) {
      setCurrentQuestionIndex(currentQuestionIndex + 1);
    } else {
      // Capture final score before completing game
      finalScoreRef.current = score;
      setGameComplete(true);
    }
  };

  const resetGame = () => {
    setCurrentQuestionIndex(0);
    setScore(0);
    setUserAnswer('');
    setShowResult(false);
    setGameComplete(false);
    finalScoreRef.current = 0; // Reset the ref as well
    completionCalledRef.current = false; // Reset completion called flag
  };

  const handlePlayAgain = () => {
    onPlayAgain();
  };

  const handleReturnToMenu = () => {
    onClose();
  };

  // Handle game completion - removed automatic call, now handled by user action

  if (gameComplete) {
    return (
      <View style={styles.gameContainer}>
        <View style={styles.completionContainer}>
          <Text style={styles.completionTitle}>🎉 Word Scramble Complete!</Text>
<<<<<<< HEAD
          <Text style={styles.completionSubtitle}>Your Results: {score}/{gameData?.questions?.length || 0}</Text>
          
          <View style={styles.scoreCircle}>
            <Text style={styles.scorePercentage}>
              {Math.round((score / (gameData?.questions?.length || 1)) * 100)}%
            </Text>
=======
          <Text style={styles.completionSubtitle}>Great job!</Text>
          
          <View style={styles.statsContainer}>
            <View style={styles.statItem}>
              <Text style={styles.statLabel}>Score</Text>
              <Text style={styles.statValue}>{score}/{gameData.questions.length}</Text>
            </View>
            <View style={styles.statItem}>
              <Text style={styles.statLabel}>Percentage</Text>
              <Text style={styles.statValue}>{Math.round((score / gameData.questions.length) * 100)}%</Text>
            </View>
>>>>>>> 12329518
          </View>
          
          <View style={styles.actionButtons}>
            <TouchableOpacity style={styles.resetButton} onPress={handlePlayAgain}>
              <Text style={styles.resetButtonText}>Play Again</Text>
            </TouchableOpacity>
            
            <TouchableOpacity style={styles.exitButton} onPress={handleReturnToMenu}>
              <Text style={styles.exitButtonText}>Return to Menu</Text>
            </TouchableOpacity>
          </View>
        </View>
      </View>
    );
  }

  const currentQuestion = gameData?.questions?.[currentQuestionIndex];

  // Safety check for game data
  if (!gameData || !gameData.questions || gameData.questions.length === 0) {
    return (
      <View style={styles.gameContainer}>
        <View style={styles.completionContainer}>
          <Text style={styles.completionTitle}>⚠️ No Questions Available</Text>
          <Text style={styles.completionSubtitle}>Unable to load word scramble questions.</Text>
          <TouchableOpacity style={styles.exitButton} onPress={onClose}>
            <Text style={styles.exitButtonText}>Exit</Text>
          </TouchableOpacity>
        </View>
      </View>
    );
  }

  // Safety check for current question
  if (!currentQuestion) {
    return (
      <View style={styles.gameContainer}>
        <View style={styles.completionContainer}>
          <Text style={styles.completionTitle}>⚠️ Question Error</Text>
          <Text style={styles.completionSubtitle}>Unable to load current question.</Text>
          <TouchableOpacity style={styles.exitButton} onPress={onClose}>
            <Text style={styles.exitButtonText}>Exit</Text>
          </TouchableOpacity>
        </View>
      </View>
    );
  }

  return (
    <View style={styles.gameContainer}>
      {/* Progress Header */}
      <View style={styles.progressHeader}>
        <View style={styles.progressBar}>
          <View 
            style={[
              styles.progressFill, 
              { width: `${((currentQuestionIndex + 1) / (gameData?.questions?.length || 1)) * 100}%` }
            ]} 
          />
        </View>
        <Text style={styles.progressText}>
          {currentQuestionIndex + 1} of {gameData?.questions?.length || 0}
        </Text>
      </View>

      {/* Question */}
      <View style={styles.questionContainer}>
        <Text style={styles.questionText}>
          Unscramble the word below:
        </Text>
      </View>

      {/* Scrambled Word */}
      <View style={styles.scrambledContainer}>
        <Text style={styles.scrambledLabel}>Scrambled Word:</Text>
        <Text style={styles.scrambledWord}>{scrambledWord}</Text>
      </View>

      {/* Answer Input */}
      <View style={styles.answerContainer}>
        <Text style={styles.answerLabel}>Your Answer:</Text>
        <TextInput
          style={styles.answerInput}
          value={userAnswer}
          onChangeText={setUserAnswer}
          placeholder="Type the unscrambled word..."
          placeholderTextColor="#94a3b8"
          autoCapitalize="none"
          autoCorrect={false}
          editable={!showResult}
        />
      </View>

      {/* Action Buttons */}
      <View style={styles.actionButtons}>
        <TouchableOpacity 
          style={[styles.actionButton, styles.skipButton]} 
          onPress={skipQuestion}
          disabled={showResult}
        >
          <Text style={styles.skipButtonText}>Skip</Text>
        </TouchableOpacity>
        
        <TouchableOpacity 
          style={[styles.actionButton, styles.submitButton]} 
          onPress={checkAnswer}
          disabled={!userAnswer.trim() || showResult}
        >
          <Text style={styles.submitButtonText}>Submit</Text>
        </TouchableOpacity>
      </View>

      {/* Result Message */}
      {showResult && (
        <View style={styles.resultContainer}>
          <View style={[
            styles.resultIcon,
            isCorrect ? styles.resultIconCorrect : styles.resultIconIncorrect
          ]}>
            <Ionicons 
              name={isCorrect ? "checkmark" : "close"} 
              size={32} 
              color="#ffffff" 
            />
          </View>
          
          <Text style={[
            styles.resultText,
            isCorrect ? styles.resultTextCorrect : styles.resultTextIncorrect
          ]}>
            {isCorrect ? 'Correct! 🎉' : 'Incorrect! 😔'}
          </Text>
          
          <Text style={styles.correctAnswerText}>
            The correct answer is: {currentQuestion?.correctAnswer || 'Unknown'}
          </Text>
        </View>
      )}

    </View>
  );
};

const styles = StyleSheet.create({
  gameContainer: {
    flex: 1,
    backgroundColor: '#f8fafc',
  },
  progressHeader: {
    padding: 20,
    backgroundColor: '#ffffff',
    borderBottomWidth: 1,
    borderBottomColor: '#e2e8f0',
  },
  progressBar: {
    height: 6,
    backgroundColor: '#e2e8f0',
    borderRadius: 3,
    marginBottom: 12,
  },
  progressFill: {
    height: '100%',
    backgroundColor: '#6466E9',
    borderRadius: 3,
  },
  progressText: {
    fontSize: 14,
    color: '#64748b',
    textAlign: 'center',
    fontWeight: '500',
  },
  questionContainer: {
    margin: 20,
    padding: 20,
    backgroundColor: '#ffffff',
    borderRadius: 16,
    shadowColor: '#000',
    shadowOffset: { width: 0, height: 2 },
    shadowOpacity: 0.05,
    shadowRadius: 8,
    elevation: 2,
  },
  questionText: {
    fontSize: 18,
    fontWeight: '600',
    color: '#1e293b',
    textAlign: 'center',
    lineHeight: 26,
  },
  scrambledContainer: {
    marginHorizontal: 20,
    marginBottom: 24,
    alignItems: 'center',
  },
  scrambledLabel: {
    fontSize: 16,
    color: '#64748b',
    marginBottom: 12,
    fontWeight: '500',
  },
  scrambledWord: {
    fontSize: 32,
    fontWeight: '700',
    color: '#6466E9',
    letterSpacing: 2,
    backgroundColor: '#f0f4ff',
    paddingHorizontal: 24,
    paddingVertical: 16,
    borderRadius: 16,
    borderWidth: 2,
    borderColor: '#6466E9',
  },
  answerContainer: {
    marginHorizontal: 20,
    marginBottom: 24,
  },
  answerLabel: {
    fontSize: 16,
    color: '#64748b',
    marginBottom: 12,
    fontWeight: '500',
  },
  answerInput: {
    backgroundColor: '#ffffff',
    borderWidth: 2,
    borderColor: '#e2e8f0',
    borderRadius: 12,
    padding: 16,
    fontSize: 18,
    color: '#1e293b',
    textAlign: 'center',
  },
  actionButtons: {
    flexDirection: 'row',
    gap: 16,
    marginHorizontal: 20,
    marginBottom: 24,
    justifyContent: 'center',
  },
  actionButton: {
    flex: 0.6,
    paddingVertical: 12,
    borderRadius: 12,
    alignItems: 'center',
  },
  skipButton: {
    backgroundColor: '#f1f5f9',
    borderWidth: 2,
    borderColor: '#e2e8f0',
  },
  submitButton: {
    backgroundColor: '#6466E9',
  },
  skipButtonText: {
    fontSize: 16,
    fontWeight: '600',
    color: '#64748b',
  },
  submitButtonText: {
    fontSize: 16,
    fontWeight: '600',
    color: '#ffffff',
  },
  resultContainer: {
    marginHorizontal: 20,
    marginBottom: 24,
    padding: 24,
    backgroundColor: '#ffffff',
    borderRadius: 16,
    alignItems: 'center',
    shadowColor: '#000',
    shadowOffset: { width: 0, height: 2 },
    shadowOpacity: 0.05,
    shadowRadius: 8,
    elevation: 2,
  },
  resultIcon: {
    width: 64,
    height: 64,
    borderRadius: 32,
    alignItems: 'center',
    justifyContent: 'center',
    marginBottom: 16,
  },
  resultIconCorrect: {
    backgroundColor: '#10b981',
  },
  resultIconIncorrect: {
    backgroundColor: '#ef4444',
  },
  resultText: {
    fontSize: 24,
    fontWeight: '700',
    marginBottom: 12,
  },
  resultTextCorrect: {
    color: '#10b981',
  },
  resultTextIncorrect: {
    color: '#ef4444',
  },
  correctAnswerText: {
    fontSize: 16,
    color: '#64748b',
    textAlign: 'center',
  },
  completionContainer: {
    flex: 1,
    justifyContent: 'center',
    alignItems: 'center',
    padding: 40,
  },
  completionTitle: {
    fontSize: 28,
    fontWeight: '700',
    color: '#1e293b',
    textAlign: 'center',
    marginBottom: 8,
  },
  completionSubtitle: {
    fontSize: 18,
    color: '#64748b',
    textAlign: 'center',
    marginBottom: 40,
  },
  statsContainer: {
    flexDirection: 'row',
    gap: 40,
    marginBottom: 40,
  },
  statItem: {
    alignItems: 'center',
  },
  statLabel: {
    fontSize: 14,
    color: '#64748b',
    marginBottom: 8,
  },
  statValue: {
    fontSize: 24,
    fontWeight: '700',
    color: '#6466E9',
  },
  scoreCircle: {
    width: 120,
    height: 120,
    borderRadius: 60,
    backgroundColor: '#6466E9',
    alignItems: 'center',
    justifyContent: 'center',
    marginBottom: 40,
  },
  scorePercentage: {
    fontSize: 32,
    fontWeight: '700',
    color: '#ffffff',
  },
  actionButtons: {
    flexDirection: 'row',
    gap: 12,
    marginTop: 24,
  },
  resetButton: {
    flex: 1,
    backgroundColor: '#6466E9',
    paddingVertical: 16,
    borderRadius: 12,
    alignItems: 'center',
  },
  resetButtonText: {
    fontSize: 16,
    fontWeight: '600',
    color: '#ffffff',
  },
  exitButton: {
    flex: 1,
    backgroundColor: '#f1f5f9',
    paddingVertical: 16,
    borderRadius: 12,
    alignItems: 'center',
    borderWidth: 1,
    borderColor: '#e2e8f0',
  },
  exitButtonText: {
    fontSize: 16,
    fontWeight: '600',
    color: '#64748b',
  },
});

export default WordScrambleGame;<|MERGE_RESOLUTION|>--- conflicted
+++ resolved
@@ -29,7 +29,7 @@
   }, [currentQuestionIndex, gameData.questions]);
 
   const generateScrambledWord = () => {
-    const currentQuestion = gameData?.questions?.[currentQuestionIndex];
+    const currentQuestion = gameData.questions[currentQuestionIndex];
     if (currentQuestion && currentQuestion.correctAnswer) {
       const word = currentQuestion.correctAnswer;
       const scrambled = word.split('').sort(() => Math.random() - 0.5).join('');
@@ -40,10 +40,8 @@
   };
 
   const checkAnswer = () => {
-    const currentQuestion = gameData?.questions?.[currentQuestionIndex];
-    if (!currentQuestion) return;
-    
-    const correct = currentQuestion.correctAnswer?.toLowerCase().trim() || '';
+    const currentQuestion = gameData.questions[currentQuestionIndex];
+    const correct = currentQuestion.correctAnswer.toLowerCase().trim();
     const userInput = userAnswer.toLowerCase().trim();
     
     const correctAnswer = userInput === correct;
@@ -56,7 +54,7 @@
     setShowResult(true);
     
     setTimeout(() => {
-      if (currentQuestionIndex < (gameData?.questions?.length || 0) - 1) {
+      if (currentQuestionIndex < gameData.questions.length - 1) {
         setCurrentQuestionIndex(currentQuestionIndex + 1);
       } else {
         // Capture final score before completing game
@@ -67,7 +65,7 @@
   };
 
   const skipQuestion = () => {
-    if (currentQuestionIndex < (gameData?.questions?.length || 0) - 1) {
+    if (currentQuestionIndex < gameData.questions.length - 1) {
       setCurrentQuestionIndex(currentQuestionIndex + 1);
     } else {
       // Capture final score before completing game
@@ -101,14 +99,6 @@
       <View style={styles.gameContainer}>
         <View style={styles.completionContainer}>
           <Text style={styles.completionTitle}>🎉 Word Scramble Complete!</Text>
-<<<<<<< HEAD
-          <Text style={styles.completionSubtitle}>Your Results: {score}/{gameData?.questions?.length || 0}</Text>
-          
-          <View style={styles.scoreCircle}>
-            <Text style={styles.scorePercentage}>
-              {Math.round((score / (gameData?.questions?.length || 1)) * 100)}%
-            </Text>
-=======
           <Text style={styles.completionSubtitle}>Great job!</Text>
           
           <View style={styles.statsContainer}>
@@ -120,7 +110,6 @@
               <Text style={styles.statLabel}>Percentage</Text>
               <Text style={styles.statValue}>{Math.round((score / gameData.questions.length) * 100)}%</Text>
             </View>
->>>>>>> 12329518
           </View>
           
           <View style={styles.actionButtons}>
@@ -137,37 +126,7 @@
     );
   }
 
-  const currentQuestion = gameData?.questions?.[currentQuestionIndex];
-
-  // Safety check for game data
-  if (!gameData || !gameData.questions || gameData.questions.length === 0) {
-    return (
-      <View style={styles.gameContainer}>
-        <View style={styles.completionContainer}>
-          <Text style={styles.completionTitle}>⚠️ No Questions Available</Text>
-          <Text style={styles.completionSubtitle}>Unable to load word scramble questions.</Text>
-          <TouchableOpacity style={styles.exitButton} onPress={onClose}>
-            <Text style={styles.exitButtonText}>Exit</Text>
-          </TouchableOpacity>
-        </View>
-      </View>
-    );
-  }
-
-  // Safety check for current question
-  if (!currentQuestion) {
-    return (
-      <View style={styles.gameContainer}>
-        <View style={styles.completionContainer}>
-          <Text style={styles.completionTitle}>⚠️ Question Error</Text>
-          <Text style={styles.completionSubtitle}>Unable to load current question.</Text>
-          <TouchableOpacity style={styles.exitButton} onPress={onClose}>
-            <Text style={styles.exitButtonText}>Exit</Text>
-          </TouchableOpacity>
-        </View>
-      </View>
-    );
-  }
+  const currentQuestion = gameData.questions[currentQuestionIndex];
 
   return (
     <View style={styles.gameContainer}>
@@ -177,19 +136,19 @@
           <View 
             style={[
               styles.progressFill, 
-              { width: `${((currentQuestionIndex + 1) / (gameData?.questions?.length || 1)) * 100}%` }
+              { width: `${((currentQuestionIndex + 1) / gameData.questions.length) * 100}%` }
             ]} 
           />
         </View>
         <Text style={styles.progressText}>
-          {currentQuestionIndex + 1} of {gameData?.questions?.length || 0}
+          {currentQuestionIndex + 1} of {gameData.questions.length}
         </Text>
       </View>
 
       {/* Question */}
       <View style={styles.questionContainer}>
         <Text style={styles.questionText}>
-          Unscramble the word below:
+          {currentQuestion.question || 'Unscramble the word:'}
         </Text>
       </View>
 
@@ -255,7 +214,7 @@
           </Text>
           
           <Text style={styles.correctAnswerText}>
-            The correct answer is: {currentQuestion?.correctAnswer || 'Unknown'}
+            The correct answer is: {currentQuestion.correctAnswer}
           </Text>
         </View>
       )}
