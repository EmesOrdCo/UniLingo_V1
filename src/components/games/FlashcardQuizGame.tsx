--- conflicted
+++ resolved
@@ -15,13 +15,9 @@
   gameData, 
   onClose, 
   onGameComplete, 
-<<<<<<< HEAD
+  onPlayAgain,
   userProfile,
   onStartNextGame
-=======
-  onPlayAgain,
-  userProfile 
->>>>>>> 12329518
 }) => {
   const [currentQuestion, setCurrentQuestion] = useState(0);
   const [score, setScore] = useState(0);
@@ -63,14 +59,14 @@
     }, 1500);
   };
   
-<<<<<<< HEAD
   const handleReviewComplete = () => {
     if (onStartNextGame) {
       onStartNextGame('Sentence Scramble');
     } else {
       onGameComplete(score);
     }
-=======
+  };
+
   const handlePlayAgain = () => {
     // Close game and return to setup screen
     onPlayAgain();
@@ -78,7 +74,6 @@
 
   const handleReturnToMenu = () => {
     onClose();
->>>>>>> 12329518
   };
   
   // Review Screen
