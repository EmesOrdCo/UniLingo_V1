// Backend configuration
// This will be updated dynamically when the backend starts

export const BACKEND_CONFIG = {
<<<<<<< HEAD
  // Auto-detected IP: 192.168.1.135
  BASE_URL: 'http://192.168.1.135:3001',
=======
  // Auto-detected IP: 192.168.50.141
  BASE_URL: 'http://192.168.50.141:3001',
>>>>>>> 30ff1c62
  ENDPOINTS: {
    HEALTH: '/health'
  }
};

// Helper function to get full endpoint URL
export const getBackendUrl = (endpoint: string = '') => {
  return `${BACKEND_CONFIG.BASE_URL}${endpoint}`;
};<|MERGE_RESOLUTION|>--- conflicted
+++ resolved
@@ -2,13 +2,8 @@
 // This will be updated dynamically when the backend starts
 
 export const BACKEND_CONFIG = {
-<<<<<<< HEAD
-  // Auto-detected IP: 192.168.1.135
-  BASE_URL: 'http://192.168.1.135:3001',
-=======
   // Auto-detected IP: 192.168.50.141
   BASE_URL: 'http://192.168.50.141:3001',
->>>>>>> 30ff1c62
   ENDPOINTS: {
     HEALTH: '/health'
   }
